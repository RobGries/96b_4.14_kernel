/*
 * Copyright 2002-2005, Instant802 Networks, Inc.
 * Copyright 2005-2006, Devicescape Software, Inc.
 * Copyright 2006-2007	Jiri Benc <jbenc@suse.cz>
 *
 * This program is free software; you can redistribute it and/or modify
 * it under the terms of the GNU General Public License version 2 as
 * published by the Free Software Foundation.
 */

#include <net/mac80211.h>
#include <linux/module.h>
#include <linux/init.h>
#include <linux/netdevice.h>
#include <linux/types.h>
#include <linux/slab.h>
#include <linux/skbuff.h>
#include <linux/etherdevice.h>
#include <linux/if_arp.h>
#include <linux/rtnetlink.h>
#include <linux/bitmap.h>
#include <linux/pm_qos.h>
#include <linux/inetdevice.h>
#include <net/net_namespace.h>
#include <net/cfg80211.h>
#include <net/addrconf.h>

#include "ieee80211_i.h"
#include "driver-ops.h"
#include "rate.h"
#include "mesh.h"
#include "wep.h"
#include "led.h"
#include "cfg.h"
#include "debugfs.h"

void ieee80211_configure_filter(struct ieee80211_local *local)
{
	u64 mc;
	unsigned int changed_flags;
	unsigned int new_flags = 0;

	if (atomic_read(&local->iff_promiscs))
		new_flags |= FIF_PROMISC_IN_BSS;

	if (atomic_read(&local->iff_allmultis))
		new_flags |= FIF_ALLMULTI;

	if (local->monitors || test_bit(SCAN_SW_SCANNING, &local->scanning) ||
	    test_bit(SCAN_ONCHANNEL_SCANNING, &local->scanning))
		new_flags |= FIF_BCN_PRBRESP_PROMISC;

	if (local->fif_probe_req || local->probe_req_reg)
		new_flags |= FIF_PROBE_REQ;

	if (local->fif_fcsfail)
		new_flags |= FIF_FCSFAIL;

	if (local->fif_plcpfail)
		new_flags |= FIF_PLCPFAIL;

	if (local->fif_control)
		new_flags |= FIF_CONTROL;

	if (local->fif_other_bss)
		new_flags |= FIF_OTHER_BSS;

	if (local->fif_pspoll)
		new_flags |= FIF_PSPOLL;

	spin_lock_bh(&local->filter_lock);
	changed_flags = local->filter_flags ^ new_flags;

	mc = drv_prepare_multicast(local, &local->mc_list);
	spin_unlock_bh(&local->filter_lock);

	/* be a bit nasty */
	new_flags |= (1<<31);

	drv_configure_filter(local, changed_flags, &new_flags, mc);

	WARN_ON(new_flags & (1<<31));

	local->filter_flags = new_flags & ~(1<<31);
}

static void ieee80211_reconfig_filter(struct work_struct *work)
{
	struct ieee80211_local *local =
		container_of(work, struct ieee80211_local, reconfig_filter);

	ieee80211_configure_filter(local);
}

static u32 ieee80211_hw_conf_chan(struct ieee80211_local *local)
{
	struct ieee80211_sub_if_data *sdata;
	struct cfg80211_chan_def chandef = {};
	u32 changed = 0;
	int power;
	u32 offchannel_flag;

	offchannel_flag = local->hw.conf.flags & IEEE80211_CONF_OFFCHANNEL;

	if (local->scan_channel) {
		chandef.chan = local->scan_channel;
		/* If scanning on oper channel, use whatever channel-type
		 * is currently in use.
		 */
		if (chandef.chan == local->_oper_chandef.chan) {
			chandef = local->_oper_chandef;
		} else {
			chandef.width = NL80211_CHAN_WIDTH_20_NOHT;
			chandef.center_freq1 = chandef.chan->center_freq;
		}
	} else if (local->tmp_channel) {
		chandef.chan = local->tmp_channel;
		chandef.width = NL80211_CHAN_WIDTH_20_NOHT;
		chandef.center_freq1 = chandef.chan->center_freq;
	} else
		chandef = local->_oper_chandef;

	WARN(!cfg80211_chandef_valid(&chandef),
	     "control:%d MHz width:%d center: %d/%d MHz",
	     chandef.chan->center_freq, chandef.width,
	     chandef.center_freq1, chandef.center_freq2);

	if (!cfg80211_chandef_identical(&chandef, &local->_oper_chandef))
		local->hw.conf.flags |= IEEE80211_CONF_OFFCHANNEL;
	else
		local->hw.conf.flags &= ~IEEE80211_CONF_OFFCHANNEL;

	offchannel_flag ^= local->hw.conf.flags & IEEE80211_CONF_OFFCHANNEL;

	if (offchannel_flag ||
	    !cfg80211_chandef_identical(&local->hw.conf.chandef,
					&local->_oper_chandef)) {
		local->hw.conf.chandef = chandef;
		changed |= IEEE80211_CONF_CHANGE_CHANNEL;
	}

	if (!conf_is_ht(&local->hw.conf)) {
		/*
		 * mac80211.h documents that this is only valid
		 * when the channel is set to an HT type, and
		 * that otherwise STATIC is used.
		 */
		local->hw.conf.smps_mode = IEEE80211_SMPS_STATIC;
	} else if (local->hw.conf.smps_mode != local->smps_mode) {
		local->hw.conf.smps_mode = local->smps_mode;
		changed |= IEEE80211_CONF_CHANGE_SMPS;
	}

<<<<<<< HEAD
	power = chan->max_power;
=======
	power = chandef.chan->max_power;
>>>>>>> b006ed54

	rcu_read_lock();
	list_for_each_entry_rcu(sdata, &local->interfaces, list) {
		if (!rcu_access_pointer(sdata->vif.chanctx_conf))
			continue;
		power = min(power, sdata->vif.bss_conf.txpower);
	}
	rcu_read_unlock();

	if (local->hw.conf.power_level != power) {
		changed |= IEEE80211_CONF_CHANGE_POWER;
		local->hw.conf.power_level = power;
	}

	return changed;
}

int ieee80211_hw_config(struct ieee80211_local *local, u32 changed)
{
	int ret = 0;

	might_sleep();

	if (!local->use_chanctx)
		changed |= ieee80211_hw_conf_chan(local);
	else
		changed &= ~(IEEE80211_CONF_CHANGE_CHANNEL |
			     IEEE80211_CONF_CHANGE_POWER);

	if (changed && local->open_count) {
		ret = drv_config(local, changed);
		/*
		 * Goal:
		 * HW reconfiguration should never fail, the driver has told
		 * us what it can support so it should live up to that promise.
		 *
		 * Current status:
		 * rfkill is not integrated with mac80211 and a
		 * configuration command can thus fail if hardware rfkill
		 * is enabled
		 *
		 * FIXME: integrate rfkill with mac80211 and then add this
		 * WARN_ON() back
		 *
		 */
		/* WARN_ON(ret); */
	}

	return ret;
}

void ieee80211_bss_info_change_notify(struct ieee80211_sub_if_data *sdata,
				      u32 changed)
{
	struct ieee80211_local *local = sdata->local;

	if (!changed)
		return;

	drv_bss_info_changed(local, sdata, &sdata->vif.bss_conf, changed);
}

u32 ieee80211_reset_erp_info(struct ieee80211_sub_if_data *sdata)
{
	sdata->vif.bss_conf.use_cts_prot = false;
	sdata->vif.bss_conf.use_short_preamble = false;
	sdata->vif.bss_conf.use_short_slot = false;
	return BSS_CHANGED_ERP_CTS_PROT |
	       BSS_CHANGED_ERP_PREAMBLE |
	       BSS_CHANGED_ERP_SLOT;
}

static void ieee80211_tasklet_handler(unsigned long data)
{
	struct ieee80211_local *local = (struct ieee80211_local *) data;
	struct sk_buff *skb;

	while ((skb = skb_dequeue(&local->skb_queue)) ||
	       (skb = skb_dequeue(&local->skb_queue_unreliable))) {
		switch (skb->pkt_type) {
		case IEEE80211_RX_MSG:
			/* Clear skb->pkt_type in order to not confuse kernel
			 * netstack. */
			skb->pkt_type = 0;
			ieee80211_rx(&local->hw, skb);
			break;
		case IEEE80211_TX_STATUS_MSG:
			skb->pkt_type = 0;
			ieee80211_tx_status(&local->hw, skb);
			break;
		default:
			WARN(1, "mac80211: Packet is of unknown type %d\n",
			     skb->pkt_type);
			dev_kfree_skb(skb);
			break;
		}
	}
}

static void ieee80211_restart_work(struct work_struct *work)
{
	struct ieee80211_local *local =
		container_of(work, struct ieee80211_local, restart_work);

	/* wait for scan work complete */
	flush_workqueue(local->workqueue);

	mutex_lock(&local->mtx);
	WARN(test_bit(SCAN_HW_SCANNING, &local->scanning) ||
	     rcu_dereference_protected(local->sched_scan_sdata,
				       lockdep_is_held(&local->mtx)),
		"%s called with hardware scan in progress\n", __func__);
	mutex_unlock(&local->mtx);

	rtnl_lock();
	ieee80211_scan_cancel(local);
	ieee80211_reconfig(local);
	rtnl_unlock();
}

void ieee80211_restart_hw(struct ieee80211_hw *hw)
{
	struct ieee80211_local *local = hw_to_local(hw);

	trace_api_restart_hw(local);

	wiphy_info(hw->wiphy,
		   "Hardware restart was requested\n");

	/* use this reason, ieee80211_reconfig will unblock it */
	ieee80211_stop_queues_by_reason(hw, IEEE80211_MAX_QUEUE_MAP,
					IEEE80211_QUEUE_STOP_REASON_SUSPEND);

	/*
	 * Stop all Rx during the reconfig. We don't want state changes
	 * or driver callbacks while this is in progress.
	 */
	local->in_reconfig = true;
	barrier();

	schedule_work(&local->restart_work);
}
EXPORT_SYMBOL(ieee80211_restart_hw);

#ifdef CONFIG_INET
static int ieee80211_ifa_changed(struct notifier_block *nb,
				 unsigned long data, void *arg)
{
	struct in_ifaddr *ifa = arg;
	struct ieee80211_local *local =
		container_of(nb, struct ieee80211_local,
			     ifa_notifier);
	struct net_device *ndev = ifa->ifa_dev->dev;
	struct wireless_dev *wdev = ndev->ieee80211_ptr;
	struct in_device *idev;
	struct ieee80211_sub_if_data *sdata;
	struct ieee80211_bss_conf *bss_conf;
	struct ieee80211_if_managed *ifmgd;
	int c = 0;

	/* Make sure it's our interface that got changed */
	if (!wdev)
		return NOTIFY_DONE;

	if (wdev->wiphy != local->hw.wiphy)
		return NOTIFY_DONE;

	sdata = IEEE80211_DEV_TO_SUB_IF(ndev);
	bss_conf = &sdata->vif.bss_conf;

	/* ARP filtering is only supported in managed mode */
	if (sdata->vif.type != NL80211_IFTYPE_STATION)
		return NOTIFY_DONE;

	idev = __in_dev_get_rtnl(sdata->dev);
	if (!idev)
		return NOTIFY_DONE;

	ifmgd = &sdata->u.mgd;
	mutex_lock(&ifmgd->mtx);

	/* Copy the addresses to the bss_conf list */
	ifa = idev->ifa_list;
	while (ifa) {
		if (c < IEEE80211_BSS_ARP_ADDR_LIST_LEN)
			bss_conf->arp_addr_list[c] = ifa->ifa_address;
		ifa = ifa->ifa_next;
		c++;
	}

	bss_conf->arp_addr_cnt = c;

	/* Configure driver only if associated (which also implies it is up) */
	if (ifmgd->associated)
		ieee80211_bss_info_change_notify(sdata,
						 BSS_CHANGED_ARP_FILTER);

	mutex_unlock(&ifmgd->mtx);

	return NOTIFY_DONE;
}
#endif

#if IS_ENABLED(CONFIG_IPV6)
static int ieee80211_ifa6_changed(struct notifier_block *nb,
				  unsigned long data, void *arg)
{
	struct inet6_ifaddr *ifa = (struct inet6_ifaddr *)arg;
	struct inet6_dev *idev = ifa->idev;
	struct net_device *ndev = ifa->idev->dev;
	struct ieee80211_local *local =
		container_of(nb, struct ieee80211_local, ifa6_notifier);
	struct wireless_dev *wdev = ndev->ieee80211_ptr;
	struct ieee80211_sub_if_data *sdata;

	/* Make sure it's our interface that got changed */
	if (!wdev || wdev->wiphy != local->hw.wiphy)
		return NOTIFY_DONE;

	sdata = IEEE80211_DEV_TO_SUB_IF(ndev);

	/*
	 * For now only support station mode. This is mostly because
	 * doing AP would have to handle AP_VLAN in some way ...
	 */
	if (sdata->vif.type != NL80211_IFTYPE_STATION)
		return NOTIFY_DONE;

	drv_ipv6_addr_change(local, sdata, idev);

	return NOTIFY_DONE;
}
#endif

/* There isn't a lot of sense in it, but you can transmit anything you like */
static const struct ieee80211_txrx_stypes
ieee80211_default_mgmt_stypes[NUM_NL80211_IFTYPES] = {
	[NL80211_IFTYPE_ADHOC] = {
		.tx = 0xffff,
		.rx = BIT(IEEE80211_STYPE_ACTION >> 4) |
			BIT(IEEE80211_STYPE_AUTH >> 4) |
			BIT(IEEE80211_STYPE_DEAUTH >> 4) |
			BIT(IEEE80211_STYPE_PROBE_REQ >> 4),
	},
	[NL80211_IFTYPE_STATION] = {
		.tx = 0xffff,
		.rx = BIT(IEEE80211_STYPE_ACTION >> 4) |
			BIT(IEEE80211_STYPE_PROBE_REQ >> 4),
	},
	[NL80211_IFTYPE_AP] = {
		.tx = 0xffff,
		.rx = BIT(IEEE80211_STYPE_ASSOC_REQ >> 4) |
			BIT(IEEE80211_STYPE_REASSOC_REQ >> 4) |
			BIT(IEEE80211_STYPE_PROBE_REQ >> 4) |
			BIT(IEEE80211_STYPE_DISASSOC >> 4) |
			BIT(IEEE80211_STYPE_AUTH >> 4) |
			BIT(IEEE80211_STYPE_DEAUTH >> 4) |
			BIT(IEEE80211_STYPE_ACTION >> 4),
	},
	[NL80211_IFTYPE_AP_VLAN] = {
		/* copy AP */
		.tx = 0xffff,
		.rx = BIT(IEEE80211_STYPE_ASSOC_REQ >> 4) |
			BIT(IEEE80211_STYPE_REASSOC_REQ >> 4) |
			BIT(IEEE80211_STYPE_PROBE_REQ >> 4) |
			BIT(IEEE80211_STYPE_DISASSOC >> 4) |
			BIT(IEEE80211_STYPE_AUTH >> 4) |
			BIT(IEEE80211_STYPE_DEAUTH >> 4) |
			BIT(IEEE80211_STYPE_ACTION >> 4),
	},
	[NL80211_IFTYPE_P2P_CLIENT] = {
		.tx = 0xffff,
		.rx = BIT(IEEE80211_STYPE_ACTION >> 4) |
			BIT(IEEE80211_STYPE_PROBE_REQ >> 4),
	},
	[NL80211_IFTYPE_P2P_GO] = {
		.tx = 0xffff,
		.rx = BIT(IEEE80211_STYPE_ASSOC_REQ >> 4) |
			BIT(IEEE80211_STYPE_REASSOC_REQ >> 4) |
			BIT(IEEE80211_STYPE_PROBE_REQ >> 4) |
			BIT(IEEE80211_STYPE_DISASSOC >> 4) |
			BIT(IEEE80211_STYPE_AUTH >> 4) |
			BIT(IEEE80211_STYPE_DEAUTH >> 4) |
			BIT(IEEE80211_STYPE_ACTION >> 4),
	},
	[NL80211_IFTYPE_MESH_POINT] = {
		.tx = 0xffff,
		.rx = BIT(IEEE80211_STYPE_ACTION >> 4) |
			BIT(IEEE80211_STYPE_AUTH >> 4) |
			BIT(IEEE80211_STYPE_DEAUTH >> 4),
	},
	[NL80211_IFTYPE_P2P_DEVICE] = {
		.tx = 0xffff,
		.rx = BIT(IEEE80211_STYPE_ACTION >> 4) |
			BIT(IEEE80211_STYPE_PROBE_REQ >> 4),
	},
};

static const struct ieee80211_ht_cap mac80211_ht_capa_mod_mask = {
	.ampdu_params_info = IEEE80211_HT_AMPDU_PARM_FACTOR |
			     IEEE80211_HT_AMPDU_PARM_DENSITY,

	.cap_info = cpu_to_le16(IEEE80211_HT_CAP_SUP_WIDTH_20_40 |
				IEEE80211_HT_CAP_MAX_AMSDU |
				IEEE80211_HT_CAP_SGI_20 |
				IEEE80211_HT_CAP_SGI_40),
	.mcs = {
		.rx_mask = { 0xff, 0xff, 0xff, 0xff, 0xff,
			     0xff, 0xff, 0xff, 0xff, 0xff, },
	},
};

static const struct ieee80211_vht_cap mac80211_vht_capa_mod_mask = {
	.vht_cap_info =
		cpu_to_le32(IEEE80211_VHT_CAP_RXLDPC |
			    IEEE80211_VHT_CAP_SHORT_GI_80 |
			    IEEE80211_VHT_CAP_SHORT_GI_160 |
			    IEEE80211_VHT_CAP_RXSTBC_1 |
			    IEEE80211_VHT_CAP_RXSTBC_2 |
			    IEEE80211_VHT_CAP_RXSTBC_3 |
			    IEEE80211_VHT_CAP_RXSTBC_4 |
			    IEEE80211_VHT_CAP_TXSTBC |
			    IEEE80211_VHT_CAP_SU_BEAMFORMER_CAPABLE |
			    IEEE80211_VHT_CAP_SU_BEAMFORMEE_CAPABLE |
			    IEEE80211_VHT_CAP_TX_ANTENNA_PATTERN |
			    IEEE80211_VHT_CAP_RX_ANTENNA_PATTERN |
			    IEEE80211_VHT_CAP_MAX_A_MPDU_LENGTH_EXPONENT_MASK),
	.supp_mcs = {
		.rx_mcs_map = cpu_to_le16(~0),
		.tx_mcs_map = cpu_to_le16(~0),
	},
};

static const u8 extended_capabilities[] = {
	0, 0, 0, 0, 0, 0, 0,
	WLAN_EXT_CAPA8_OPMODE_NOTIF,
};

struct ieee80211_hw *ieee80211_alloc_hw(size_t priv_data_len,
					const struct ieee80211_ops *ops)
{
	struct ieee80211_local *local;
	int priv_size, i;
	struct wiphy *wiphy;
	bool use_chanctx;

	if (WARN_ON(!ops->tx || !ops->start || !ops->stop || !ops->config ||
		    !ops->add_interface || !ops->remove_interface ||
		    !ops->configure_filter))
		return NULL;

	if (WARN_ON(ops->sta_state && (ops->sta_add || ops->sta_remove)))
		return NULL;

	/* check all or no channel context operations exist */
	i = !!ops->add_chanctx + !!ops->remove_chanctx +
	    !!ops->change_chanctx + !!ops->assign_vif_chanctx +
	    !!ops->unassign_vif_chanctx;
	if (WARN_ON(i != 0 && i != 5))
		return NULL;
	use_chanctx = i == 5;

	/* Ensure 32-byte alignment of our private data and hw private data.
	 * We use the wiphy priv data for both our ieee80211_local and for
	 * the driver's private data
	 *
	 * In memory it'll be like this:
	 *
	 * +-------------------------+
	 * | struct wiphy	    |
	 * +-------------------------+
	 * | struct ieee80211_local  |
	 * +-------------------------+
	 * | driver's private data   |
	 * +-------------------------+
	 *
	 */
	priv_size = ALIGN(sizeof(*local), NETDEV_ALIGN) + priv_data_len;

	wiphy = wiphy_new(&mac80211_config_ops, priv_size);

	if (!wiphy)
		return NULL;

	wiphy->mgmt_stypes = ieee80211_default_mgmt_stypes;

	wiphy->privid = mac80211_wiphy_privid;

	wiphy->flags |= WIPHY_FLAG_NETNS_OK |
			WIPHY_FLAG_4ADDR_AP |
			WIPHY_FLAG_4ADDR_STATION |
			WIPHY_FLAG_REPORTS_OBSS |
			WIPHY_FLAG_OFFCHAN_TX;

	wiphy->extended_capabilities = extended_capabilities;
	wiphy->extended_capabilities_mask = extended_capabilities;
	wiphy->extended_capabilities_len = ARRAY_SIZE(extended_capabilities);

	if (ops->remain_on_channel)
		wiphy->flags |= WIPHY_FLAG_HAS_REMAIN_ON_CHANNEL;

	wiphy->features |= NL80211_FEATURE_SK_TX_STATUS |
			   NL80211_FEATURE_SAE |
			   NL80211_FEATURE_HT_IBSS |
			   NL80211_FEATURE_VIF_TXPOWER |
			   NL80211_FEATURE_USERSPACE_MPM;

	if (!ops->hw_scan)
		wiphy->features |= NL80211_FEATURE_LOW_PRIORITY_SCAN |
				   NL80211_FEATURE_AP_SCAN;


	if (!ops->set_key)
		wiphy->flags |= WIPHY_FLAG_IBSS_RSN;

	wiphy->bss_priv_size = sizeof(struct ieee80211_bss);

	local = wiphy_priv(wiphy);

	local->hw.wiphy = wiphy;

	local->hw.priv = (char *)local + ALIGN(sizeof(*local), NETDEV_ALIGN);

	local->ops = ops;
	local->use_chanctx = use_chanctx;

	/* set up some defaults */
	local->hw.queues = 1;
	local->hw.max_rates = 1;
	local->hw.max_report_rates = 0;
	local->hw.max_rx_aggregation_subframes = IEEE80211_MAX_AMPDU_BUF;
	local->hw.max_tx_aggregation_subframes = IEEE80211_MAX_AMPDU_BUF;
	local->hw.offchannel_tx_hw_queue = IEEE80211_INVAL_HW_QUEUE;
	local->hw.conf.long_frame_max_tx_count = wiphy->retry_long;
	local->hw.conf.short_frame_max_tx_count = wiphy->retry_short;
	local->hw.radiotap_mcs_details = IEEE80211_RADIOTAP_MCS_HAVE_MCS |
					 IEEE80211_RADIOTAP_MCS_HAVE_GI |
					 IEEE80211_RADIOTAP_MCS_HAVE_BW;
	local->hw.radiotap_vht_details = IEEE80211_RADIOTAP_VHT_KNOWN_GI |
					 IEEE80211_RADIOTAP_VHT_KNOWN_BANDWIDTH;
	local->hw.uapsd_queues = IEEE80211_DEFAULT_UAPSD_QUEUES;
	local->hw.uapsd_max_sp_len = IEEE80211_DEFAULT_MAX_SP_LEN;
	local->user_power_level = IEEE80211_UNSET_POWER_LEVEL;
	wiphy->ht_capa_mod_mask = &mac80211_ht_capa_mod_mask;
	wiphy->vht_capa_mod_mask = &mac80211_vht_capa_mod_mask;

	INIT_LIST_HEAD(&local->interfaces);

	__hw_addr_init(&local->mc_list);

	mutex_init(&local->iflist_mtx);
	mutex_init(&local->mtx);

	mutex_init(&local->key_mtx);
	spin_lock_init(&local->filter_lock);
	spin_lock_init(&local->rx_path_lock);
	spin_lock_init(&local->queue_stop_reason_lock);

	INIT_LIST_HEAD(&local->chanctx_list);
	mutex_init(&local->chanctx_mtx);

	INIT_DELAYED_WORK(&local->scan_work, ieee80211_scan_work);

	INIT_WORK(&local->restart_work, ieee80211_restart_work);

	INIT_WORK(&local->radar_detected_work,
		  ieee80211_dfs_radar_detected_work);

	INIT_WORK(&local->reconfig_filter, ieee80211_reconfig_filter);
	local->smps_mode = IEEE80211_SMPS_OFF;

	INIT_WORK(&local->dynamic_ps_enable_work,
		  ieee80211_dynamic_ps_enable_work);
	INIT_WORK(&local->dynamic_ps_disable_work,
		  ieee80211_dynamic_ps_disable_work);
	setup_timer(&local->dynamic_ps_timer,
		    ieee80211_dynamic_ps_timer, (unsigned long) local);

	INIT_WORK(&local->sched_scan_stopped_work,
		  ieee80211_sched_scan_stopped_work);

	spin_lock_init(&local->ack_status_lock);
	idr_init(&local->ack_status_frames);

	sta_info_init(local);

	for (i = 0; i < IEEE80211_MAX_QUEUES; i++) {
		skb_queue_head_init(&local->pending[i]);
		atomic_set(&local->agg_queue_stop[i], 0);
	}
	tasklet_init(&local->tx_pending_tasklet, ieee80211_tx_pending,
		     (unsigned long)local);

	tasklet_init(&local->tasklet,
		     ieee80211_tasklet_handler,
		     (unsigned long) local);

	skb_queue_head_init(&local->skb_queue);
	skb_queue_head_init(&local->skb_queue_unreliable);

	ieee80211_led_names(local);

	ieee80211_roc_setup(local);

	return &local->hw;
}
EXPORT_SYMBOL(ieee80211_alloc_hw);

int ieee80211_register_hw(struct ieee80211_hw *hw)
{
	struct ieee80211_local *local = hw_to_local(hw);
	int result, i;
	enum ieee80211_band band;
	int channels, max_bitrates;
	bool supp_ht, supp_vht;
	netdev_features_t feature_whitelist;
	struct cfg80211_chan_def dflt_chandef = {};
	static const u32 cipher_suites[] = {
		/* keep WEP first, it may be removed below */
		WLAN_CIPHER_SUITE_WEP40,
		WLAN_CIPHER_SUITE_WEP104,
		WLAN_CIPHER_SUITE_TKIP,
		WLAN_CIPHER_SUITE_CCMP,

		/* keep last -- depends on hw flags! */
		WLAN_CIPHER_SUITE_AES_CMAC
	};

	if (hw->flags & IEEE80211_HW_QUEUE_CONTROL &&
	    (local->hw.offchannel_tx_hw_queue == IEEE80211_INVAL_HW_QUEUE ||
	     local->hw.offchannel_tx_hw_queue >= local->hw.queues))
		return -EINVAL;

#ifdef CONFIG_PM
	if ((hw->wiphy->wowlan.flags || hw->wiphy->wowlan.n_patterns) &&
	    (!local->ops->suspend || !local->ops->resume))
		return -EINVAL;
#endif

	if (!local->use_chanctx) {
		for (i = 0; i < local->hw.wiphy->n_iface_combinations; i++) {
			const struct ieee80211_iface_combination *comb;

			comb = &local->hw.wiphy->iface_combinations[i];

			if (comb->num_different_channels > 1)
				return -EINVAL;
		}
	} else {
		/*
		 * WDS is currently prohibited when channel contexts are used
		 * because there's no clear definition of which channel WDS
		 * type interfaces use
		 */
		if (local->hw.wiphy->interface_modes & BIT(NL80211_IFTYPE_WDS))
			return -EINVAL;

		/* DFS currently not supported with channel context drivers */
		for (i = 0; i < local->hw.wiphy->n_iface_combinations; i++) {
			const struct ieee80211_iface_combination *comb;

			comb = &local->hw.wiphy->iface_combinations[i];

			if (comb->radar_detect_widths)
				return -EINVAL;
		}
	}

	/* Only HW csum features are currently compatible with mac80211 */
	feature_whitelist = NETIF_F_IP_CSUM | NETIF_F_IPV6_CSUM |
			    NETIF_F_HW_CSUM;
	if (WARN_ON(hw->netdev_features & ~feature_whitelist))
		return -EINVAL;

	if (hw->max_report_rates == 0)
		hw->max_report_rates = hw->max_rates;

	local->rx_chains = 1;

	/*
	 * generic code guarantees at least one band,
	 * set this very early because much code assumes
	 * that hw.conf.channel is assigned
	 */
	channels = 0;
	max_bitrates = 0;
	supp_ht = false;
	supp_vht = false;
	for (band = 0; band < IEEE80211_NUM_BANDS; band++) {
		struct ieee80211_supported_band *sband;

		sband = local->hw.wiphy->bands[band];
		if (!sband)
			continue;

		if (!dflt_chandef.chan) {
			cfg80211_chandef_create(&dflt_chandef,
						&sband->channels[0],
						NL80211_CHAN_NO_HT);
			/* init channel we're on */
			if (!local->use_chanctx && !local->_oper_chandef.chan) {
				local->hw.conf.chandef = dflt_chandef;
				local->_oper_chandef = dflt_chandef;
			}
			local->monitor_chandef = dflt_chandef;
		}

		channels += sband->n_channels;

		if (max_bitrates < sband->n_bitrates)
			max_bitrates = sband->n_bitrates;
		supp_ht = supp_ht || sband->ht_cap.ht_supported;
		supp_vht = supp_vht || sband->vht_cap.vht_supported;

		if (sband->ht_cap.ht_supported)
			local->rx_chains =
				max(ieee80211_mcs_to_chains(&sband->ht_cap.mcs),
				    local->rx_chains);

		/* TODO: consider VHT for RX chains, hopefully it's the same */
	}

	local->int_scan_req = kzalloc(sizeof(*local->int_scan_req) +
				      sizeof(void *) * channels, GFP_KERNEL);
	if (!local->int_scan_req)
		return -ENOMEM;

	for (band = 0; band < IEEE80211_NUM_BANDS; band++) {
		if (!local->hw.wiphy->bands[band])
			continue;
		local->int_scan_req->rates[band] = (u32) -1;
	}

	/* if low-level driver supports AP, we also support VLAN */
	if (local->hw.wiphy->interface_modes & BIT(NL80211_IFTYPE_AP)) {
		hw->wiphy->interface_modes |= BIT(NL80211_IFTYPE_AP_VLAN);
		hw->wiphy->software_iftypes |= BIT(NL80211_IFTYPE_AP_VLAN);
	}

	/* mac80211 always supports monitor */
	hw->wiphy->interface_modes |= BIT(NL80211_IFTYPE_MONITOR);
	hw->wiphy->software_iftypes |= BIT(NL80211_IFTYPE_MONITOR);

	/* mac80211 doesn't support more than one IBSS interface right now */
	for (i = 0; i < hw->wiphy->n_iface_combinations; i++) {
		const struct ieee80211_iface_combination *c;
		int j;

		c = &hw->wiphy->iface_combinations[i];

		for (j = 0; j < c->n_limits; j++)
			if ((c->limits[j].types & BIT(NL80211_IFTYPE_ADHOC)) &&
			    c->limits[j].max > 1)
				return -EINVAL;
	}

#ifndef CONFIG_MAC80211_MESH
	/* mesh depends on Kconfig, but drivers should set it if they want */
	local->hw.wiphy->interface_modes &= ~BIT(NL80211_IFTYPE_MESH_POINT);
#endif

	/* if the underlying driver supports mesh, mac80211 will (at least)
	 * provide routing of mesh authentication frames to userspace */
	if (local->hw.wiphy->interface_modes & BIT(NL80211_IFTYPE_MESH_POINT))
		local->hw.wiphy->flags |= WIPHY_FLAG_MESH_AUTH;

	/* mac80211 supports control port protocol changing */
	local->hw.wiphy->flags |= WIPHY_FLAG_CONTROL_PORT_PROTOCOL;

	if (local->hw.flags & IEEE80211_HW_SIGNAL_DBM)
		local->hw.wiphy->signal_type = CFG80211_SIGNAL_TYPE_MBM;
	else if (local->hw.flags & IEEE80211_HW_SIGNAL_UNSPEC)
		local->hw.wiphy->signal_type = CFG80211_SIGNAL_TYPE_UNSPEC;

	WARN((local->hw.flags & IEEE80211_HW_SUPPORTS_UAPSD)
	     && (local->hw.flags & IEEE80211_HW_PS_NULLFUNC_STACK),
	     "U-APSD not supported with HW_PS_NULLFUNC_STACK\n");

	/*
	 * Calculate scan IE length -- we need this to alloc
	 * memory and to subtract from the driver limit. It
	 * includes the DS Params, (extended) supported rates, and HT
	 * information -- SSID is the driver's responsibility.
	 */
	local->scan_ies_len = 4 + max_bitrates /* (ext) supp rates */ +
		3 /* DS Params */;
	if (supp_ht)
		local->scan_ies_len += 2 + sizeof(struct ieee80211_ht_cap);

	if (supp_vht)
		local->scan_ies_len +=
			2 + sizeof(struct ieee80211_vht_cap);

	if (!local->ops->hw_scan) {
		/* For hw_scan, driver needs to set these up. */
		local->hw.wiphy->max_scan_ssids = 4;
		local->hw.wiphy->max_scan_ie_len = IEEE80211_MAX_DATA_LEN;
	}

	/*
	 * If the driver supports any scan IEs, then assume the
	 * limit includes the IEs mac80211 will add, otherwise
	 * leave it at zero and let the driver sort it out; we
	 * still pass our IEs to the driver but userspace will
	 * not be allowed to in that case.
	 */
	if (local->hw.wiphy->max_scan_ie_len)
		local->hw.wiphy->max_scan_ie_len -= local->scan_ies_len;

	/* Set up cipher suites unless driver already did */
	if (!local->hw.wiphy->cipher_suites) {
		local->hw.wiphy->cipher_suites = cipher_suites;
		local->hw.wiphy->n_cipher_suites = ARRAY_SIZE(cipher_suites);
		if (!(local->hw.flags & IEEE80211_HW_MFP_CAPABLE))
			local->hw.wiphy->n_cipher_suites--;
	}
	if (IS_ERR(local->wep_tx_tfm) || IS_ERR(local->wep_rx_tfm)) {
		if (local->hw.wiphy->cipher_suites == cipher_suites) {
			local->hw.wiphy->cipher_suites += 2;
			local->hw.wiphy->n_cipher_suites -= 2;
		} else {
			u32 *suites;
			int r, w = 0;

			/* Filter out WEP */

			suites = kmemdup(
				local->hw.wiphy->cipher_suites,
				sizeof(u32) * local->hw.wiphy->n_cipher_suites,
				GFP_KERNEL);
			if (!suites) {
				result = -ENOMEM;
				goto fail_wiphy_register;
			}
			for (r = 0; r < local->hw.wiphy->n_cipher_suites; r++) {
				u32 suite = local->hw.wiphy->cipher_suites[r];
				if (suite == WLAN_CIPHER_SUITE_WEP40 ||
				    suite == WLAN_CIPHER_SUITE_WEP104)
					continue;
				suites[w++] = suite;
			}
			local->hw.wiphy->cipher_suites = suites;
			local->hw.wiphy->n_cipher_suites = w;
			local->wiphy_ciphers_allocated = true;
		}
	}

	if (!local->ops->remain_on_channel)
		local->hw.wiphy->max_remain_on_channel_duration = 5000;

	if (local->ops->sched_scan_start)
		local->hw.wiphy->flags |= WIPHY_FLAG_SUPPORTS_SCHED_SCAN;

	/* mac80211 based drivers don't support internal TDLS setup */
	if (local->hw.wiphy->flags & WIPHY_FLAG_SUPPORTS_TDLS)
		local->hw.wiphy->flags |= WIPHY_FLAG_TDLS_EXTERNAL_SETUP;

	result = wiphy_register(local->hw.wiphy);
	if (result < 0)
		goto fail_wiphy_register;

	/*
	 * We use the number of queues for feature tests (QoS, HT) internally
	 * so restrict them appropriately.
	 */
	if (hw->queues > IEEE80211_MAX_QUEUES)
		hw->queues = IEEE80211_MAX_QUEUES;

	local->workqueue =
		alloc_ordered_workqueue(wiphy_name(local->hw.wiphy), 0);
	if (!local->workqueue) {
		result = -ENOMEM;
		goto fail_workqueue;
	}

	/*
	 * The hardware needs headroom for sending the frame,
	 * and we need some headroom for passing the frame to monitor
	 * interfaces, but never both at the same time.
	 */
	local->tx_headroom = max_t(unsigned int , local->hw.extra_tx_headroom,
				   IEEE80211_TX_STATUS_HEADROOM);

	debugfs_hw_add(local);

	/*
	 * if the driver doesn't specify a max listen interval we
	 * use 5 which should be a safe default
	 */
	if (local->hw.max_listen_interval == 0)
		local->hw.max_listen_interval = 5;

	local->hw.conf.listen_interval = local->hw.max_listen_interval;

	local->dynamic_ps_forced_timeout = -1;

	result = ieee80211_wep_init(local);
	if (result < 0)
		wiphy_debug(local->hw.wiphy, "Failed to initialize wep: %d\n",
			    result);

	ieee80211_led_init(local);

	rtnl_lock();

	result = ieee80211_init_rate_ctrl_alg(local,
					      hw->rate_control_algorithm);
	if (result < 0) {
		wiphy_debug(local->hw.wiphy,
			    "Failed to initialize rate control algorithm\n");
		goto fail_rate;
	}

	/* add one default STA interface if supported */
	if (local->hw.wiphy->interface_modes & BIT(NL80211_IFTYPE_STATION)) {
		result = ieee80211_if_add(local, "wlan%d", NULL,
					  NL80211_IFTYPE_STATION, NULL);
		if (result)
			wiphy_warn(local->hw.wiphy,
				   "Failed to add default virtual iface\n");
	}

	rtnl_unlock();

	local->network_latency_notifier.notifier_call =
		ieee80211_max_network_latency;
	result = pm_qos_add_notifier(PM_QOS_NETWORK_LATENCY,
				     &local->network_latency_notifier);
	if (result) {
		rtnl_lock();
		goto fail_pm_qos;
	}

#ifdef CONFIG_INET
	local->ifa_notifier.notifier_call = ieee80211_ifa_changed;
	result = register_inetaddr_notifier(&local->ifa_notifier);
	if (result)
		goto fail_ifa;
#endif

#if IS_ENABLED(CONFIG_IPV6)
	local->ifa6_notifier.notifier_call = ieee80211_ifa6_changed;
	result = register_inet6addr_notifier(&local->ifa6_notifier);
	if (result)
		goto fail_ifa6;
#endif

	return 0;

#if IS_ENABLED(CONFIG_IPV6)
 fail_ifa6:
#ifdef CONFIG_INET
	unregister_inetaddr_notifier(&local->ifa_notifier);
#endif
#endif
#if defined(CONFIG_INET) || defined(CONFIG_IPV6)
 fail_ifa:
	pm_qos_remove_notifier(PM_QOS_NETWORK_LATENCY,
			       &local->network_latency_notifier);
	rtnl_lock();
#endif
 fail_pm_qos:
	ieee80211_led_exit(local);
	ieee80211_remove_interfaces(local);
 fail_rate:
	rtnl_unlock();
	ieee80211_wep_free(local);
	sta_info_stop(local);
	destroy_workqueue(local->workqueue);
 fail_workqueue:
	wiphy_unregister(local->hw.wiphy);
 fail_wiphy_register:
	if (local->wiphy_ciphers_allocated)
		kfree(local->hw.wiphy->cipher_suites);
	kfree(local->int_scan_req);
	return result;
}
EXPORT_SYMBOL(ieee80211_register_hw);

void ieee80211_unregister_hw(struct ieee80211_hw *hw)
{
	struct ieee80211_local *local = hw_to_local(hw);

	tasklet_kill(&local->tx_pending_tasklet);
	tasklet_kill(&local->tasklet);

	pm_qos_remove_notifier(PM_QOS_NETWORK_LATENCY,
			       &local->network_latency_notifier);
#ifdef CONFIG_INET
	unregister_inetaddr_notifier(&local->ifa_notifier);
#endif
#if IS_ENABLED(CONFIG_IPV6)
	unregister_inet6addr_notifier(&local->ifa6_notifier);
#endif

	rtnl_lock();

	/*
	 * At this point, interface list manipulations are fine
	 * because the driver cannot be handing us frames any
	 * more and the tasklet is killed.
	 */
	ieee80211_remove_interfaces(local);

	rtnl_unlock();

	cancel_work_sync(&local->restart_work);
	cancel_work_sync(&local->reconfig_filter);

	ieee80211_clear_tx_pending(local);
	rate_control_deinitialize(local);

	if (skb_queue_len(&local->skb_queue) ||
	    skb_queue_len(&local->skb_queue_unreliable))
		wiphy_warn(local->hw.wiphy, "skb_queue not empty\n");
	skb_queue_purge(&local->skb_queue);
	skb_queue_purge(&local->skb_queue_unreliable);

	destroy_workqueue(local->workqueue);
	wiphy_unregister(local->hw.wiphy);
	sta_info_stop(local);
	ieee80211_wep_free(local);
	ieee80211_led_exit(local);
	kfree(local->int_scan_req);
}
EXPORT_SYMBOL(ieee80211_unregister_hw);

static int ieee80211_free_ack_frame(int id, void *p, void *data)
{
	WARN_ONCE(1, "Have pending ack frames!\n");
	kfree_skb(p);
	return 0;
}

void ieee80211_free_hw(struct ieee80211_hw *hw)
{
	struct ieee80211_local *local = hw_to_local(hw);

	mutex_destroy(&local->iflist_mtx);
	mutex_destroy(&local->mtx);

	if (local->wiphy_ciphers_allocated)
		kfree(local->hw.wiphy->cipher_suites);

	idr_for_each(&local->ack_status_frames,
		     ieee80211_free_ack_frame, NULL);
	idr_destroy(&local->ack_status_frames);

	wiphy_free(local->hw.wiphy);
}
EXPORT_SYMBOL(ieee80211_free_hw);

static int __init ieee80211_init(void)
{
	struct sk_buff *skb;
	int ret;

	BUILD_BUG_ON(sizeof(struct ieee80211_tx_info) > sizeof(skb->cb));
	BUILD_BUG_ON(offsetof(struct ieee80211_tx_info, driver_data) +
		     IEEE80211_TX_INFO_DRIVER_DATA_SIZE > sizeof(skb->cb));

	ret = rc80211_minstrel_init();
	if (ret)
		return ret;

	ret = rc80211_minstrel_ht_init();
	if (ret)
		goto err_minstrel;

	ret = rc80211_pid_init();
	if (ret)
		goto err_pid;

	ret = ieee80211_iface_init();
	if (ret)
		goto err_netdev;

	return 0;
 err_netdev:
	rc80211_pid_exit();
 err_pid:
	rc80211_minstrel_ht_exit();
 err_minstrel:
	rc80211_minstrel_exit();

	return ret;
}

static void __exit ieee80211_exit(void)
{
	rc80211_pid_exit();
	rc80211_minstrel_ht_exit();
	rc80211_minstrel_exit();

	ieee80211s_stop();

	ieee80211_iface_exit();

	rcu_barrier();
}


subsys_initcall(ieee80211_init);
module_exit(ieee80211_exit);

MODULE_DESCRIPTION("IEEE 802.11 subsystem");
MODULE_LICENSE("GPL");<|MERGE_RESOLUTION|>--- conflicted
+++ resolved
@@ -151,11 +151,7 @@
 		changed |= IEEE80211_CONF_CHANGE_SMPS;
 	}
 
-<<<<<<< HEAD
-	power = chan->max_power;
-=======
 	power = chandef.chan->max_power;
->>>>>>> b006ed54
 
 	rcu_read_lock();
 	list_for_each_entry_rcu(sdata, &local->interfaces, list) {
