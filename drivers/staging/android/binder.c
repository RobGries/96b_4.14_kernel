/* binder.c
 *
 * Android IPC Subsystem
 *
 * Copyright (C) 2007-2008 Google, Inc.
 *
 * This software is licensed under the terms of the GNU General Public
 * License version 2, as published by the Free Software Foundation, and
 * may be copied, distributed, and modified under those terms.
 *
 * This program is distributed in the hope that it will be useful,
 * but WITHOUT ANY WARRANTY; without even the implied warranty of
 * MERCHANTABILITY or FITNESS FOR A PARTICULAR PURPOSE.  See the
 * GNU General Public License for more details.
 *
 */

#include <asm/cacheflush.h>
#include <linux/fdtable.h>
#include <linux/file.h>
#include <linux/fs.h>
#include <linux/list.h>
#include <linux/miscdevice.h>
#include <linux/mm.h>
#include <linux/module.h>
#include <linux/mutex.h>
#include <linux/nsproxy.h>
#include <linux/poll.h>
#include <linux/debugfs.h>
#include <linux/rbtree.h>
#include <linux/sched.h>
#include <linux/seq_file.h>
#include <linux/uaccess.h>
#include <linux/vmalloc.h>
#include <linux/slab.h>

#include "binder.h"

static DEFINE_MUTEX(binder_lock);
static DEFINE_MUTEX(binder_deferred_lock);
static DEFINE_MUTEX(binder_mmap_lock);

static HLIST_HEAD(binder_procs);
static HLIST_HEAD(binder_deferred_list);
static HLIST_HEAD(binder_dead_nodes);

static struct dentry *binder_debugfs_dir_entry_root;
static struct dentry *binder_debugfs_dir_entry_proc;
static struct binder_node *binder_context_mgr_node;
static uid_t binder_context_mgr_uid = -1;
static int binder_last_id;
static struct workqueue_struct *binder_deferred_workqueue;

#define BINDER_DEBUG_ENTRY(name) \
static int binder_##name##_open(struct inode *inode, struct file *file) \
{ \
	return single_open(file, binder_##name##_show, inode->i_private); \
} \
\
static const struct file_operations binder_##name##_fops = { \
	.owner = THIS_MODULE, \
	.open = binder_##name##_open, \
	.read = seq_read, \
	.llseek = seq_lseek, \
	.release = single_release, \
}

static int binder_proc_show(struct seq_file *m, void *unused);
BINDER_DEBUG_ENTRY(proc);

/* This is only defined in include/asm-arm/sizes.h */
#ifndef SZ_1K
#define SZ_1K                               0x400
#endif

#ifndef SZ_4M
#define SZ_4M                               0x400000
#endif

#define FORBIDDEN_MMAP_FLAGS                (VM_WRITE)

#define BINDER_SMALL_BUF_SIZE (PAGE_SIZE * 64)

enum {
	BINDER_DEBUG_USER_ERROR             = 1U << 0,
	BINDER_DEBUG_FAILED_TRANSACTION     = 1U << 1,
	BINDER_DEBUG_DEAD_TRANSACTION       = 1U << 2,
	BINDER_DEBUG_OPEN_CLOSE             = 1U << 3,
	BINDER_DEBUG_DEAD_BINDER            = 1U << 4,
	BINDER_DEBUG_DEATH_NOTIFICATION     = 1U << 5,
	BINDER_DEBUG_READ_WRITE             = 1U << 6,
	BINDER_DEBUG_USER_REFS              = 1U << 7,
	BINDER_DEBUG_THREADS                = 1U << 8,
	BINDER_DEBUG_TRANSACTION            = 1U << 9,
	BINDER_DEBUG_TRANSACTION_COMPLETE   = 1U << 10,
	BINDER_DEBUG_FREE_BUFFER            = 1U << 11,
	BINDER_DEBUG_INTERNAL_REFS          = 1U << 12,
	BINDER_DEBUG_BUFFER_ALLOC           = 1U << 13,
	BINDER_DEBUG_PRIORITY_CAP           = 1U << 14,
	BINDER_DEBUG_BUFFER_ALLOC_ASYNC     = 1U << 15,
};
static uint32_t binder_debug_mask = BINDER_DEBUG_USER_ERROR |
	BINDER_DEBUG_FAILED_TRANSACTION | BINDER_DEBUG_DEAD_TRANSACTION;
module_param_named(debug_mask, binder_debug_mask, uint, S_IWUSR | S_IRUGO);

static bool binder_debug_no_lock;
module_param_named(proc_no_lock, binder_debug_no_lock, bool, S_IWUSR | S_IRUGO);

static DECLARE_WAIT_QUEUE_HEAD(binder_user_error_wait);
static int binder_stop_on_user_error;

static int binder_set_stop_on_user_error(const char *val,
					 struct kernel_param *kp)
{
	int ret;
	ret = param_set_int(val, kp);
	if (binder_stop_on_user_error < 2)
		wake_up(&binder_user_error_wait);
	return ret;
}
module_param_call(stop_on_user_error, binder_set_stop_on_user_error,
	param_get_int, &binder_stop_on_user_error, S_IWUSR | S_IRUGO);

#define binder_debug(mask, x...) \
	do { \
		if (binder_debug_mask & mask) \
			printk(KERN_INFO x); \
	} while (0)

#define binder_user_error(x...) \
	do { \
		if (binder_debug_mask & BINDER_DEBUG_USER_ERROR) \
			printk(KERN_INFO x); \
		if (binder_stop_on_user_error) \
			binder_stop_on_user_error = 2; \
	} while (0)

enum binder_stat_types {
	BINDER_STAT_PROC,
	BINDER_STAT_THREAD,
	BINDER_STAT_NODE,
	BINDER_STAT_REF,
	BINDER_STAT_DEATH,
	BINDER_STAT_TRANSACTION,
	BINDER_STAT_TRANSACTION_COMPLETE,
	BINDER_STAT_COUNT
};

struct binder_stats {
	int br[_IOC_NR(BR_FAILED_REPLY) + 1];
	int bc[_IOC_NR(BC_DEAD_BINDER_DONE) + 1];
	int obj_created[BINDER_STAT_COUNT];
	int obj_deleted[BINDER_STAT_COUNT];
};

static struct binder_stats binder_stats;

static inline void binder_stats_deleted(enum binder_stat_types type)
{
	binder_stats.obj_deleted[type]++;
}

static inline void binder_stats_created(enum binder_stat_types type)
{
	binder_stats.obj_created[type]++;
}

struct binder_transaction_log_entry {
	int debug_id;
	int call_type;
	int from_proc;
	int from_thread;
	int target_handle;
	int to_proc;
	int to_thread;
	int to_node;
	int data_size;
	int offsets_size;
};
struct binder_transaction_log {
	int next;
	int full;
	struct binder_transaction_log_entry entry[32];
};
static struct binder_transaction_log binder_transaction_log;
static struct binder_transaction_log binder_transaction_log_failed;

static struct binder_transaction_log_entry *binder_transaction_log_add(
	struct binder_transaction_log *log)
{
	struct binder_transaction_log_entry *e;
	e = &log->entry[log->next];
	memset(e, 0, sizeof(*e));
	log->next++;
	if (log->next == ARRAY_SIZE(log->entry)) {
		log->next = 0;
		log->full = 1;
	}
	return e;
}

struct binder_work {
	struct list_head entry;
	enum {
		BINDER_WORK_TRANSACTION = 1,
		BINDER_WORK_TRANSACTION_COMPLETE,
		BINDER_WORK_NODE,
		BINDER_WORK_DEAD_BINDER,
		BINDER_WORK_DEAD_BINDER_AND_CLEAR,
		BINDER_WORK_CLEAR_DEATH_NOTIFICATION,
	} type;
};

struct binder_node {
	int debug_id;
	struct binder_work work;
	union {
		struct rb_node rb_node;
		struct hlist_node dead_node;
	};
	struct binder_proc *proc;
	struct hlist_head refs;
	int internal_strong_refs;
	int local_weak_refs;
	int local_strong_refs;
	void __user *ptr;
	void __user *cookie;
	unsigned has_strong_ref:1;
	unsigned pending_strong_ref:1;
	unsigned has_weak_ref:1;
	unsigned pending_weak_ref:1;
	unsigned has_async_transaction:1;
	unsigned accept_fds:1;
	unsigned min_priority:8;
	struct list_head async_todo;
};

struct binder_ref_death {
	struct binder_work work;
	void __user *cookie;
};

struct binder_ref {
	/* Lookups needed: */
	/*   node + proc => ref (transaction) */
	/*   desc + proc => ref (transaction, inc/dec ref) */
	/*   node => refs + procs (proc exit) */
	int debug_id;
	struct rb_node rb_node_desc;
	struct rb_node rb_node_node;
	struct hlist_node node_entry;
	struct binder_proc *proc;
	struct binder_node *node;
	uint32_t desc;
	int strong;
	int weak;
	struct binder_ref_death *death;
};

struct binder_buffer {
	struct list_head entry; /* free and allocated entries by address */
	struct rb_node rb_node; /* free entry by size or allocated entry */
				/* by address */
	unsigned free:1;
	unsigned allow_user_free:1;
	unsigned async_transaction:1;
	unsigned debug_id:29;

	struct binder_transaction *transaction;

	struct binder_node *target_node;
	size_t data_size;
	size_t offsets_size;
	uint8_t data[0];
};

enum binder_deferred_state {
	BINDER_DEFERRED_PUT_FILES    = 0x01,
	BINDER_DEFERRED_FLUSH        = 0x02,
	BINDER_DEFERRED_RELEASE      = 0x04,
};

struct binder_proc {
	struct hlist_node proc_node;
	struct rb_root threads;
	struct rb_root nodes;
	struct rb_root refs_by_desc;
	struct rb_root refs_by_node;
	int pid;
	struct vm_area_struct *vma;
	struct mm_struct *vma_vm_mm;
	struct task_struct *tsk;
	struct files_struct *files;
	struct hlist_node deferred_work_node;
	int deferred_work;
	void *buffer;
	ptrdiff_t user_buffer_offset;

	struct list_head buffers;
	struct rb_root free_buffers;
	struct rb_root allocated_buffers;
	size_t free_async_space;

	struct page **pages;
	size_t buffer_size;
	uint32_t buffer_free;
	struct list_head todo;
	wait_queue_head_t wait;
	struct binder_stats stats;
	struct list_head delivered_death;
	int max_threads;
	int requested_threads;
	int requested_threads_started;
	int ready_threads;
	long default_priority;
	struct dentry *debugfs_entry;
};

enum {
	BINDER_LOOPER_STATE_REGISTERED  = 0x01,
	BINDER_LOOPER_STATE_ENTERED     = 0x02,
	BINDER_LOOPER_STATE_EXITED      = 0x04,
	BINDER_LOOPER_STATE_INVALID     = 0x08,
	BINDER_LOOPER_STATE_WAITING     = 0x10,
	BINDER_LOOPER_STATE_NEED_RETURN = 0x20
};

struct binder_thread {
	struct binder_proc *proc;
	struct rb_node rb_node;
	int pid;
	int looper;
	struct binder_transaction *transaction_stack;
	struct list_head todo;
	uint32_t return_error; /* Write failed, return error code in read buf */
	uint32_t return_error2; /* Write failed, return error code in read */
		/* buffer. Used when sending a reply to a dead process that */
		/* we are also waiting on */
	wait_queue_head_t wait;
	struct binder_stats stats;
};

struct binder_transaction {
	int debug_id;
	struct binder_work work;
	struct binder_thread *from;
	struct binder_transaction *from_parent;
	struct binder_proc *to_proc;
	struct binder_thread *to_thread;
	struct binder_transaction *to_parent;
	unsigned need_reply:1;
	/* unsigned is_dead:1; */	/* not used at the moment */

	struct binder_buffer *buffer;
	unsigned int	code;
	unsigned int	flags;
	long	priority;
	long	saved_priority;
	uid_t	sender_euid;
};

static void
binder_defer_work(struct binder_proc *proc, enum binder_deferred_state defer);

/*
 * copied from get_unused_fd_flags
 */
int task_get_unused_fd_flags(struct binder_proc *proc, int flags)
{
	struct files_struct *files = proc->files;
	int fd, error;
	struct fdtable *fdt;
	unsigned long rlim_cur;
	unsigned long irqs;

	if (files == NULL)
		return -ESRCH;

	error = -EMFILE;
	spin_lock(&files->file_lock);

repeat:
	fdt = files_fdtable(files);
	fd = find_next_zero_bit(fdt->open_fds, fdt->max_fds, files->next_fd);

	/*
	 * N.B. For clone tasks sharing a files structure, this test
	 * will limit the total number of files that can be opened.
	 */
	rlim_cur = 0;
	if (lock_task_sighand(proc->tsk, &irqs)) {
		rlim_cur = proc->tsk->signal->rlim[RLIMIT_NOFILE].rlim_cur;
		unlock_task_sighand(proc->tsk, &irqs);
	}
	if (fd >= rlim_cur)
		goto out;

	/* Do we need to expand the fd array or fd set?  */
	error = expand_files(files, fd);
	if (error < 0)
		goto out;

	if (error) {
		/*
		 * If we needed to expand the fs array we
		 * might have blocked - try again.
		 */
		error = -EMFILE;
		goto repeat;
	}

	__set_open_fd(fd, fdt);
	if (flags & O_CLOEXEC)
		__set_close_on_exec(fd, fdt);
	else
		__clear_close_on_exec(fd, fdt);
	files->next_fd = fd + 1;
#if 1
	/* Sanity check */
	if (fdt->fd[fd] != NULL) {
		printk(KERN_WARNING "get_unused_fd: slot %d not NULL!\n", fd);
		fdt->fd[fd] = NULL;
	}
#endif
	error = fd;

out:
	spin_unlock(&files->file_lock);
	return error;
}

/*
 * copied from fd_install
 */
static void task_fd_install(
	struct binder_proc *proc, unsigned int fd, struct file *file)
{
	struct files_struct *files = proc->files;
	struct fdtable *fdt;

	if (files == NULL)
		return;

	spin_lock(&files->file_lock);
	fdt = files_fdtable(files);
	BUG_ON(fdt->fd[fd] != NULL);
	rcu_assign_pointer(fdt->fd[fd], file);
	spin_unlock(&files->file_lock);
}

/*
 * copied from __put_unused_fd in open.c
 */
static void __put_unused_fd(struct files_struct *files, unsigned int fd)
{
	struct fdtable *fdt = files_fdtable(files);
	__clear_open_fd(fd, fdt);
	if (fd < files->next_fd)
		files->next_fd = fd;
}

/*
 * copied from sys_close
 */
static long task_close_fd(struct binder_proc *proc, unsigned int fd)
{
	struct file *filp;
	struct files_struct *files = proc->files;
	struct fdtable *fdt;
	int retval;

	if (files == NULL)
		return -ESRCH;

	spin_lock(&files->file_lock);
	fdt = files_fdtable(files);
	if (fd >= fdt->max_fds)
		goto out_unlock;
	filp = fdt->fd[fd];
	if (!filp)
		goto out_unlock;
	rcu_assign_pointer(fdt->fd[fd], NULL);
	__clear_close_on_exec(fd, fdt);
	__put_unused_fd(files, fd);
	spin_unlock(&files->file_lock);
	retval = filp_close(filp, files);

	/* can't restart close syscall because file table entry was cleared */
	if (unlikely(retval == -ERESTARTSYS ||
		     retval == -ERESTARTNOINTR ||
		     retval == -ERESTARTNOHAND ||
		     retval == -ERESTART_RESTARTBLOCK))
		retval = -EINTR;

	return retval;

out_unlock:
	spin_unlock(&files->file_lock);
	return -EBADF;
}

static void binder_set_nice(long nice)
{
	long min_nice;
	if (can_nice(current, nice)) {
		set_user_nice(current, nice);
		return;
	}
	min_nice = 20 - current->signal->rlim[RLIMIT_NICE].rlim_cur;
	binder_debug(BINDER_DEBUG_PRIORITY_CAP,
		     "binder: %d: nice value %ld not allowed use "
		     "%ld instead\n", current->pid, nice, min_nice);
	set_user_nice(current, min_nice);
	if (min_nice < 20)
		return;
	binder_user_error("binder: %d RLIMIT_NICE not set\n", current->pid);
}

static size_t binder_buffer_size(struct binder_proc *proc,
				 struct binder_buffer *buffer)
{
	if (list_is_last(&buffer->entry, &proc->buffers))
		return proc->buffer + proc->buffer_size - (void *)buffer->data;
	else
		return (size_t)list_entry(buffer->entry.next,
			struct binder_buffer, entry) - (size_t)buffer->data;
}

static void binder_insert_free_buffer(struct binder_proc *proc,
				      struct binder_buffer *new_buffer)
{
	struct rb_node **p = &proc->free_buffers.rb_node;
	struct rb_node *parent = NULL;
	struct binder_buffer *buffer;
	size_t buffer_size;
	size_t new_buffer_size;

	BUG_ON(!new_buffer->free);

	new_buffer_size = binder_buffer_size(proc, new_buffer);

	binder_debug(BINDER_DEBUG_BUFFER_ALLOC,
		     "binder: %d: add free buffer, size %zd, "
		     "at %p\n", proc->pid, new_buffer_size, new_buffer);

	while (*p) {
		parent = *p;
		buffer = rb_entry(parent, struct binder_buffer, rb_node);
		BUG_ON(!buffer->free);

		buffer_size = binder_buffer_size(proc, buffer);

		if (new_buffer_size < buffer_size)
			p = &parent->rb_left;
		else
			p = &parent->rb_right;
	}
	rb_link_node(&new_buffer->rb_node, parent, p);
	rb_insert_color(&new_buffer->rb_node, &proc->free_buffers);
}

static void binder_insert_allocated_buffer(struct binder_proc *proc,
					   struct binder_buffer *new_buffer)
{
	struct rb_node **p = &proc->allocated_buffers.rb_node;
	struct rb_node *parent = NULL;
	struct binder_buffer *buffer;

	BUG_ON(new_buffer->free);

	while (*p) {
		parent = *p;
		buffer = rb_entry(parent, struct binder_buffer, rb_node);
		BUG_ON(buffer->free);

		if (new_buffer < buffer)
			p = &parent->rb_left;
		else if (new_buffer > buffer)
			p = &parent->rb_right;
		else
			BUG();
	}
	rb_link_node(&new_buffer->rb_node, parent, p);
	rb_insert_color(&new_buffer->rb_node, &proc->allocated_buffers);
}

static struct binder_buffer *binder_buffer_lookup(struct binder_proc *proc,
						  void __user *user_ptr)
{
	struct rb_node *n = proc->allocated_buffers.rb_node;
	struct binder_buffer *buffer;
	struct binder_buffer *kern_ptr;

	kern_ptr = user_ptr - proc->user_buffer_offset
		- offsetof(struct binder_buffer, data);

	while (n) {
		buffer = rb_entry(n, struct binder_buffer, rb_node);
		BUG_ON(buffer->free);

		if (kern_ptr < buffer)
			n = n->rb_left;
		else if (kern_ptr > buffer)
			n = n->rb_right;
		else
			return buffer;
	}
	return NULL;
}

static int binder_update_page_range(struct binder_proc *proc, int allocate,
				    void *start, void *end,
				    struct vm_area_struct *vma)
{
	void *page_addr;
	unsigned long user_page_addr;
	struct vm_struct tmp_area;
	struct page **page;
	struct mm_struct *mm;

	binder_debug(BINDER_DEBUG_BUFFER_ALLOC,
		     "binder: %d: %s pages %p-%p\n", proc->pid,
		     allocate ? "allocate" : "free", start, end);

	if (end <= start)
		return 0;

	if (vma)
		mm = NULL;
	else
		mm = get_task_mm(proc->tsk);

	if (mm) {
		down_write(&mm->mmap_sem);
		vma = proc->vma;
<<<<<<< HEAD
		if (vma && mm != vma->vm_mm) {
=======
		if (vma && mm != proc->vma_vm_mm) {
>>>>>>> e9676695
			pr_err("binder: %d: vma mm and task mm mismatch\n",
				proc->pid);
			vma = NULL;
		}
	}

	if (allocate == 0)
		goto free_range;

	if (vma == NULL) {
		printk(KERN_ERR "binder: %d: binder_alloc_buf failed to "
		       "map pages in userspace, no vma\n", proc->pid);
		goto err_no_vma;
	}

	for (page_addr = start; page_addr < end; page_addr += PAGE_SIZE) {
		int ret;
		struct page **page_array_ptr;
		page = &proc->pages[(page_addr - proc->buffer) / PAGE_SIZE];

		BUG_ON(*page);
		*page = alloc_page(GFP_KERNEL | __GFP_ZERO);
		if (*page == NULL) {
			printk(KERN_ERR "binder: %d: binder_alloc_buf failed "
			       "for page at %p\n", proc->pid, page_addr);
			goto err_alloc_page_failed;
		}
		tmp_area.addr = page_addr;
		tmp_area.size = PAGE_SIZE + PAGE_SIZE /* guard page? */;
		page_array_ptr = page;
		ret = map_vm_area(&tmp_area, PAGE_KERNEL, &page_array_ptr);
		if (ret) {
			printk(KERN_ERR "binder: %d: binder_alloc_buf failed "
			       "to map page at %p in kernel\n",
			       proc->pid, page_addr);
			goto err_map_kernel_failed;
		}
		user_page_addr =
			(uintptr_t)page_addr + proc->user_buffer_offset;
		ret = vm_insert_page(vma, user_page_addr, page[0]);
		if (ret) {
			printk(KERN_ERR "binder: %d: binder_alloc_buf failed "
			       "to map page at %lx in userspace\n",
			       proc->pid, user_page_addr);
			goto err_vm_insert_page_failed;
		}
		/* vm_insert_page does not seem to increment the refcount */
	}
	if (mm) {
		up_write(&mm->mmap_sem);
		mmput(mm);
	}
	return 0;

free_range:
	for (page_addr = end - PAGE_SIZE; page_addr >= start;
	     page_addr -= PAGE_SIZE) {
		page = &proc->pages[(page_addr - proc->buffer) / PAGE_SIZE];
		if (vma)
			zap_page_range(vma, (uintptr_t)page_addr +
				proc->user_buffer_offset, PAGE_SIZE, NULL);
err_vm_insert_page_failed:
		unmap_kernel_range((unsigned long)page_addr, PAGE_SIZE);
err_map_kernel_failed:
		__free_page(*page);
		*page = NULL;
err_alloc_page_failed:
		;
	}
err_no_vma:
	if (mm) {
		up_write(&mm->mmap_sem);
		mmput(mm);
	}
	return -ENOMEM;
}

static struct binder_buffer *binder_alloc_buf(struct binder_proc *proc,
					      size_t data_size,
					      size_t offsets_size, int is_async)
{
	struct rb_node *n = proc->free_buffers.rb_node;
	struct binder_buffer *buffer;
	size_t buffer_size;
	struct rb_node *best_fit = NULL;
	void *has_page_addr;
	void *end_page_addr;
	size_t size;

	if (proc->vma == NULL) {
		printk(KERN_ERR "binder: %d: binder_alloc_buf, no vma\n",
		       proc->pid);
		return NULL;
	}

	size = ALIGN(data_size, sizeof(void *)) +
		ALIGN(offsets_size, sizeof(void *));

	if (size < data_size || size < offsets_size) {
		binder_user_error("binder: %d: got transaction with invalid "
			"size %zd-%zd\n", proc->pid, data_size, offsets_size);
		return NULL;
	}

	if (is_async &&
	    proc->free_async_space < size + sizeof(struct binder_buffer)) {
		binder_debug(BINDER_DEBUG_BUFFER_ALLOC,
			     "binder: %d: binder_alloc_buf size %zd"
			     "failed, no async space left\n", proc->pid, size);
		return NULL;
	}

	while (n) {
		buffer = rb_entry(n, struct binder_buffer, rb_node);
		BUG_ON(!buffer->free);
		buffer_size = binder_buffer_size(proc, buffer);

		if (size < buffer_size) {
			best_fit = n;
			n = n->rb_left;
		} else if (size > buffer_size)
			n = n->rb_right;
		else {
			best_fit = n;
			break;
		}
	}
	if (best_fit == NULL) {
		printk(KERN_ERR "binder: %d: binder_alloc_buf size %zd failed, "
		       "no address space\n", proc->pid, size);
		return NULL;
	}
	if (n == NULL) {
		buffer = rb_entry(best_fit, struct binder_buffer, rb_node);
		buffer_size = binder_buffer_size(proc, buffer);
	}

	binder_debug(BINDER_DEBUG_BUFFER_ALLOC,
		     "binder: %d: binder_alloc_buf size %zd got buff"
		     "er %p size %zd\n", proc->pid, size, buffer, buffer_size);

	has_page_addr =
		(void *)(((uintptr_t)buffer->data + buffer_size) & PAGE_MASK);
	if (n == NULL) {
		if (size + sizeof(struct binder_buffer) + 4 >= buffer_size)
			buffer_size = size; /* no room for other buffers */
		else
			buffer_size = size + sizeof(struct binder_buffer);
	}
	end_page_addr =
		(void *)PAGE_ALIGN((uintptr_t)buffer->data + buffer_size);
	if (end_page_addr > has_page_addr)
		end_page_addr = has_page_addr;
	if (binder_update_page_range(proc, 1,
	    (void *)PAGE_ALIGN((uintptr_t)buffer->data), end_page_addr, NULL))
		return NULL;

	rb_erase(best_fit, &proc->free_buffers);
	buffer->free = 0;
	binder_insert_allocated_buffer(proc, buffer);
	if (buffer_size != size) {
		struct binder_buffer *new_buffer = (void *)buffer->data + size;
		list_add(&new_buffer->entry, &buffer->entry);
		new_buffer->free = 1;
		binder_insert_free_buffer(proc, new_buffer);
	}
	binder_debug(BINDER_DEBUG_BUFFER_ALLOC,
		     "binder: %d: binder_alloc_buf size %zd got "
		     "%p\n", proc->pid, size, buffer);
	buffer->data_size = data_size;
	buffer->offsets_size = offsets_size;
	buffer->async_transaction = is_async;
	if (is_async) {
		proc->free_async_space -= size + sizeof(struct binder_buffer);
		binder_debug(BINDER_DEBUG_BUFFER_ALLOC_ASYNC,
			     "binder: %d: binder_alloc_buf size %zd "
			     "async free %zd\n", proc->pid, size,
			     proc->free_async_space);
	}

	return buffer;
}

static void *buffer_start_page(struct binder_buffer *buffer)
{
	return (void *)((uintptr_t)buffer & PAGE_MASK);
}

static void *buffer_end_page(struct binder_buffer *buffer)
{
	return (void *)(((uintptr_t)(buffer + 1) - 1) & PAGE_MASK);
}

static void binder_delete_free_buffer(struct binder_proc *proc,
				      struct binder_buffer *buffer)
{
	struct binder_buffer *prev, *next = NULL;
	int free_page_end = 1;
	int free_page_start = 1;

	BUG_ON(proc->buffers.next == &buffer->entry);
	prev = list_entry(buffer->entry.prev, struct binder_buffer, entry);
	BUG_ON(!prev->free);
	if (buffer_end_page(prev) == buffer_start_page(buffer)) {
		free_page_start = 0;
		if (buffer_end_page(prev) == buffer_end_page(buffer))
			free_page_end = 0;
		binder_debug(BINDER_DEBUG_BUFFER_ALLOC,
			     "binder: %d: merge free, buffer %p "
			     "share page with %p\n", proc->pid, buffer, prev);
	}

	if (!list_is_last(&buffer->entry, &proc->buffers)) {
		next = list_entry(buffer->entry.next,
				  struct binder_buffer, entry);
		if (buffer_start_page(next) == buffer_end_page(buffer)) {
			free_page_end = 0;
			if (buffer_start_page(next) ==
			    buffer_start_page(buffer))
				free_page_start = 0;
			binder_debug(BINDER_DEBUG_BUFFER_ALLOC,
				     "binder: %d: merge free, buffer"
				     " %p share page with %p\n", proc->pid,
				     buffer, prev);
		}
	}
	list_del(&buffer->entry);
	if (free_page_start || free_page_end) {
		binder_debug(BINDER_DEBUG_BUFFER_ALLOC,
			     "binder: %d: merge free, buffer %p do "
			     "not share page%s%s with with %p or %p\n",
			     proc->pid, buffer, free_page_start ? "" : " end",
			     free_page_end ? "" : " start", prev, next);
		binder_update_page_range(proc, 0, free_page_start ?
			buffer_start_page(buffer) : buffer_end_page(buffer),
			(free_page_end ? buffer_end_page(buffer) :
			buffer_start_page(buffer)) + PAGE_SIZE, NULL);
	}
}

static void binder_free_buf(struct binder_proc *proc,
			    struct binder_buffer *buffer)
{
	size_t size, buffer_size;

	buffer_size = binder_buffer_size(proc, buffer);

	size = ALIGN(buffer->data_size, sizeof(void *)) +
		ALIGN(buffer->offsets_size, sizeof(void *));

	binder_debug(BINDER_DEBUG_BUFFER_ALLOC,
		     "binder: %d: binder_free_buf %p size %zd buffer"
		     "_size %zd\n", proc->pid, buffer, size, buffer_size);

	BUG_ON(buffer->free);
	BUG_ON(size > buffer_size);
	BUG_ON(buffer->transaction != NULL);
	BUG_ON((void *)buffer < proc->buffer);
	BUG_ON((void *)buffer > proc->buffer + proc->buffer_size);

	if (buffer->async_transaction) {
		proc->free_async_space += size + sizeof(struct binder_buffer);

		binder_debug(BINDER_DEBUG_BUFFER_ALLOC_ASYNC,
			     "binder: %d: binder_free_buf size %zd "
			     "async free %zd\n", proc->pid, size,
			     proc->free_async_space);
	}

	binder_update_page_range(proc, 0,
		(void *)PAGE_ALIGN((uintptr_t)buffer->data),
		(void *)(((uintptr_t)buffer->data + buffer_size) & PAGE_MASK),
		NULL);
	rb_erase(&buffer->rb_node, &proc->allocated_buffers);
	buffer->free = 1;
	if (!list_is_last(&buffer->entry, &proc->buffers)) {
		struct binder_buffer *next = list_entry(buffer->entry.next,
						struct binder_buffer, entry);
		if (next->free) {
			rb_erase(&next->rb_node, &proc->free_buffers);
			binder_delete_free_buffer(proc, next);
		}
	}
	if (proc->buffers.next != &buffer->entry) {
		struct binder_buffer *prev = list_entry(buffer->entry.prev,
						struct binder_buffer, entry);
		if (prev->free) {
			binder_delete_free_buffer(proc, buffer);
			rb_erase(&prev->rb_node, &proc->free_buffers);
			buffer = prev;
		}
	}
	binder_insert_free_buffer(proc, buffer);
}

static struct binder_node *binder_get_node(struct binder_proc *proc,
					   void __user *ptr)
{
	struct rb_node *n = proc->nodes.rb_node;
	struct binder_node *node;

	while (n) {
		node = rb_entry(n, struct binder_node, rb_node);

		if (ptr < node->ptr)
			n = n->rb_left;
		else if (ptr > node->ptr)
			n = n->rb_right;
		else
			return node;
	}
	return NULL;
}

static struct binder_node *binder_new_node(struct binder_proc *proc,
					   void __user *ptr,
					   void __user *cookie)
{
	struct rb_node **p = &proc->nodes.rb_node;
	struct rb_node *parent = NULL;
	struct binder_node *node;

	while (*p) {
		parent = *p;
		node = rb_entry(parent, struct binder_node, rb_node);

		if (ptr < node->ptr)
			p = &(*p)->rb_left;
		else if (ptr > node->ptr)
			p = &(*p)->rb_right;
		else
			return NULL;
	}

	node = kzalloc(sizeof(*node), GFP_KERNEL);
	if (node == NULL)
		return NULL;
	binder_stats_created(BINDER_STAT_NODE);
	rb_link_node(&node->rb_node, parent, p);
	rb_insert_color(&node->rb_node, &proc->nodes);
	node->debug_id = ++binder_last_id;
	node->proc = proc;
	node->ptr = ptr;
	node->cookie = cookie;
	node->work.type = BINDER_WORK_NODE;
	INIT_LIST_HEAD(&node->work.entry);
	INIT_LIST_HEAD(&node->async_todo);
	binder_debug(BINDER_DEBUG_INTERNAL_REFS,
		     "binder: %d:%d node %d u%p c%p created\n",
		     proc->pid, current->pid, node->debug_id,
		     node->ptr, node->cookie);
	return node;
}

static int binder_inc_node(struct binder_node *node, int strong, int internal,
			   struct list_head *target_list)
{
	if (strong) {
		if (internal) {
			if (target_list == NULL &&
			    node->internal_strong_refs == 0 &&
			    !(node == binder_context_mgr_node &&
			    node->has_strong_ref)) {
				printk(KERN_ERR "binder: invalid inc strong "
					"node for %d\n", node->debug_id);
				return -EINVAL;
			}
			node->internal_strong_refs++;
		} else
			node->local_strong_refs++;
		if (!node->has_strong_ref && target_list) {
			list_del_init(&node->work.entry);
			list_add_tail(&node->work.entry, target_list);
		}
	} else {
		if (!internal)
			node->local_weak_refs++;
		if (!node->has_weak_ref && list_empty(&node->work.entry)) {
			if (target_list == NULL) {
				printk(KERN_ERR "binder: invalid inc weak node "
					"for %d\n", node->debug_id);
				return -EINVAL;
			}
			list_add_tail(&node->work.entry, target_list);
		}
	}
	return 0;
}

static int binder_dec_node(struct binder_node *node, int strong, int internal)
{
	if (strong) {
		if (internal)
			node->internal_strong_refs--;
		else
			node->local_strong_refs--;
		if (node->local_strong_refs || node->internal_strong_refs)
			return 0;
	} else {
		if (!internal)
			node->local_weak_refs--;
		if (node->local_weak_refs || !hlist_empty(&node->refs))
			return 0;
	}
	if (node->proc && (node->has_strong_ref || node->has_weak_ref)) {
		if (list_empty(&node->work.entry)) {
			list_add_tail(&node->work.entry, &node->proc->todo);
			wake_up_interruptible(&node->proc->wait);
		}
	} else {
		if (hlist_empty(&node->refs) && !node->local_strong_refs &&
		    !node->local_weak_refs) {
			list_del_init(&node->work.entry);
			if (node->proc) {
				rb_erase(&node->rb_node, &node->proc->nodes);
				binder_debug(BINDER_DEBUG_INTERNAL_REFS,
					     "binder: refless node %d deleted\n",
					     node->debug_id);
			} else {
				hlist_del(&node->dead_node);
				binder_debug(BINDER_DEBUG_INTERNAL_REFS,
					     "binder: dead node %d deleted\n",
					     node->debug_id);
			}
			kfree(node);
			binder_stats_deleted(BINDER_STAT_NODE);
		}
	}

	return 0;
}


static struct binder_ref *binder_get_ref(struct binder_proc *proc,
					 uint32_t desc)
{
	struct rb_node *n = proc->refs_by_desc.rb_node;
	struct binder_ref *ref;

	while (n) {
		ref = rb_entry(n, struct binder_ref, rb_node_desc);

		if (desc < ref->desc)
			n = n->rb_left;
		else if (desc > ref->desc)
			n = n->rb_right;
		else
			return ref;
	}
	return NULL;
}

static struct binder_ref *binder_get_ref_for_node(struct binder_proc *proc,
						  struct binder_node *node)
{
	struct rb_node *n;
	struct rb_node **p = &proc->refs_by_node.rb_node;
	struct rb_node *parent = NULL;
	struct binder_ref *ref, *new_ref;

	while (*p) {
		parent = *p;
		ref = rb_entry(parent, struct binder_ref, rb_node_node);

		if (node < ref->node)
			p = &(*p)->rb_left;
		else if (node > ref->node)
			p = &(*p)->rb_right;
		else
			return ref;
	}
	new_ref = kzalloc(sizeof(*ref), GFP_KERNEL);
	if (new_ref == NULL)
		return NULL;
	binder_stats_created(BINDER_STAT_REF);
	new_ref->debug_id = ++binder_last_id;
	new_ref->proc = proc;
	new_ref->node = node;
	rb_link_node(&new_ref->rb_node_node, parent, p);
	rb_insert_color(&new_ref->rb_node_node, &proc->refs_by_node);

	new_ref->desc = (node == binder_context_mgr_node) ? 0 : 1;
	for (n = rb_first(&proc->refs_by_desc); n != NULL; n = rb_next(n)) {
		ref = rb_entry(n, struct binder_ref, rb_node_desc);
		if (ref->desc > new_ref->desc)
			break;
		new_ref->desc = ref->desc + 1;
	}

	p = &proc->refs_by_desc.rb_node;
	while (*p) {
		parent = *p;
		ref = rb_entry(parent, struct binder_ref, rb_node_desc);

		if (new_ref->desc < ref->desc)
			p = &(*p)->rb_left;
		else if (new_ref->desc > ref->desc)
			p = &(*p)->rb_right;
		else
			BUG();
	}
	rb_link_node(&new_ref->rb_node_desc, parent, p);
	rb_insert_color(&new_ref->rb_node_desc, &proc->refs_by_desc);
	if (node) {
		hlist_add_head(&new_ref->node_entry, &node->refs);

		binder_debug(BINDER_DEBUG_INTERNAL_REFS,
			     "binder: %d new ref %d desc %d for "
			     "node %d\n", proc->pid, new_ref->debug_id,
			     new_ref->desc, node->debug_id);
	} else {
		binder_debug(BINDER_DEBUG_INTERNAL_REFS,
			     "binder: %d new ref %d desc %d for "
			     "dead node\n", proc->pid, new_ref->debug_id,
			      new_ref->desc);
	}
	return new_ref;
}

static void binder_delete_ref(struct binder_ref *ref)
{
	binder_debug(BINDER_DEBUG_INTERNAL_REFS,
		     "binder: %d delete ref %d desc %d for "
		     "node %d\n", ref->proc->pid, ref->debug_id,
		     ref->desc, ref->node->debug_id);

	rb_erase(&ref->rb_node_desc, &ref->proc->refs_by_desc);
	rb_erase(&ref->rb_node_node, &ref->proc->refs_by_node);
	if (ref->strong)
		binder_dec_node(ref->node, 1, 1);
	hlist_del(&ref->node_entry);
	binder_dec_node(ref->node, 0, 1);
	if (ref->death) {
		binder_debug(BINDER_DEBUG_DEAD_BINDER,
			     "binder: %d delete ref %d desc %d "
			     "has death notification\n", ref->proc->pid,
			     ref->debug_id, ref->desc);
		list_del(&ref->death->work.entry);
		kfree(ref->death);
		binder_stats_deleted(BINDER_STAT_DEATH);
	}
	kfree(ref);
	binder_stats_deleted(BINDER_STAT_REF);
}

static int binder_inc_ref(struct binder_ref *ref, int strong,
			  struct list_head *target_list)
{
	int ret;
	if (strong) {
		if (ref->strong == 0) {
			ret = binder_inc_node(ref->node, 1, 1, target_list);
			if (ret)
				return ret;
		}
		ref->strong++;
	} else {
		if (ref->weak == 0) {
			ret = binder_inc_node(ref->node, 0, 1, target_list);
			if (ret)
				return ret;
		}
		ref->weak++;
	}
	return 0;
}


static int binder_dec_ref(struct binder_ref *ref, int strong)
{
	if (strong) {
		if (ref->strong == 0) {
			binder_user_error("binder: %d invalid dec strong, "
					  "ref %d desc %d s %d w %d\n",
					  ref->proc->pid, ref->debug_id,
					  ref->desc, ref->strong, ref->weak);
			return -EINVAL;
		}
		ref->strong--;
		if (ref->strong == 0) {
			int ret;
			ret = binder_dec_node(ref->node, strong, 1);
			if (ret)
				return ret;
		}
	} else {
		if (ref->weak == 0) {
			binder_user_error("binder: %d invalid dec weak, "
					  "ref %d desc %d s %d w %d\n",
					  ref->proc->pid, ref->debug_id,
					  ref->desc, ref->strong, ref->weak);
			return -EINVAL;
		}
		ref->weak--;
	}
	if (ref->strong == 0 && ref->weak == 0)
		binder_delete_ref(ref);
	return 0;
}

static void binder_pop_transaction(struct binder_thread *target_thread,
				   struct binder_transaction *t)
{
	if (target_thread) {
		BUG_ON(target_thread->transaction_stack != t);
		BUG_ON(target_thread->transaction_stack->from != target_thread);
		target_thread->transaction_stack =
			target_thread->transaction_stack->from_parent;
		t->from = NULL;
	}
	t->need_reply = 0;
	if (t->buffer)
		t->buffer->transaction = NULL;
	kfree(t);
	binder_stats_deleted(BINDER_STAT_TRANSACTION);
}

static void binder_send_failed_reply(struct binder_transaction *t,
				     uint32_t error_code)
{
	struct binder_thread *target_thread;
	BUG_ON(t->flags & TF_ONE_WAY);
	while (1) {
		target_thread = t->from;
		if (target_thread) {
			if (target_thread->return_error != BR_OK &&
			   target_thread->return_error2 == BR_OK) {
				target_thread->return_error2 =
					target_thread->return_error;
				target_thread->return_error = BR_OK;
			}
			if (target_thread->return_error == BR_OK) {
				binder_debug(BINDER_DEBUG_FAILED_TRANSACTION,
					     "binder: send failed reply for "
					     "transaction %d to %d:%d\n",
					      t->debug_id, target_thread->proc->pid,
					      target_thread->pid);

				binder_pop_transaction(target_thread, t);
				target_thread->return_error = error_code;
				wake_up_interruptible(&target_thread->wait);
			} else {
				printk(KERN_ERR "binder: reply failed, target "
					"thread, %d:%d, has error code %d "
					"already\n", target_thread->proc->pid,
					target_thread->pid,
					target_thread->return_error);
			}
			return;
		} else {
			struct binder_transaction *next = t->from_parent;

			binder_debug(BINDER_DEBUG_FAILED_TRANSACTION,
				     "binder: send failed reply "
				     "for transaction %d, target dead\n",
				     t->debug_id);

			binder_pop_transaction(target_thread, t);
			if (next == NULL) {
				binder_debug(BINDER_DEBUG_DEAD_BINDER,
					     "binder: reply failed,"
					     " no target thread at root\n");
				return;
			}
			t = next;
			binder_debug(BINDER_DEBUG_DEAD_BINDER,
				     "binder: reply failed, no target "
				     "thread -- retry %d\n", t->debug_id);
		}
	}
}

static void binder_transaction_buffer_release(struct binder_proc *proc,
					      struct binder_buffer *buffer,
					      size_t *failed_at)
{
	size_t *offp, *off_end;
	int debug_id = buffer->debug_id;

	binder_debug(BINDER_DEBUG_TRANSACTION,
		     "binder: %d buffer release %d, size %zd-%zd, failed at %p\n",
		     proc->pid, buffer->debug_id,
		     buffer->data_size, buffer->offsets_size, failed_at);

	if (buffer->target_node)
		binder_dec_node(buffer->target_node, 1, 0);

	offp = (size_t *)(buffer->data + ALIGN(buffer->data_size, sizeof(void *)));
	if (failed_at)
		off_end = failed_at;
	else
		off_end = (void *)offp + buffer->offsets_size;
	for (; offp < off_end; offp++) {
		struct flat_binder_object *fp;
		if (*offp > buffer->data_size - sizeof(*fp) ||
		    buffer->data_size < sizeof(*fp) ||
		    !IS_ALIGNED(*offp, sizeof(void *))) {
			printk(KERN_ERR "binder: transaction release %d bad"
					"offset %zd, size %zd\n", debug_id,
					*offp, buffer->data_size);
			continue;
		}
		fp = (struct flat_binder_object *)(buffer->data + *offp);
		switch (fp->type) {
		case BINDER_TYPE_BINDER:
		case BINDER_TYPE_WEAK_BINDER: {
			struct binder_node *node = binder_get_node(proc, fp->binder);
			if (node == NULL) {
				printk(KERN_ERR "binder: transaction release %d"
				       " bad node %p\n", debug_id, fp->binder);
				break;
			}
			binder_debug(BINDER_DEBUG_TRANSACTION,
				     "        node %d u%p\n",
				     node->debug_id, node->ptr);
			binder_dec_node(node, fp->type == BINDER_TYPE_BINDER, 0);
		} break;
		case BINDER_TYPE_HANDLE:
		case BINDER_TYPE_WEAK_HANDLE: {
			struct binder_ref *ref = binder_get_ref(proc, fp->handle);
			if (ref == NULL) {
				printk(KERN_ERR "binder: transaction release %d"
				       " bad handle %ld\n", debug_id,
				       fp->handle);
				break;
			}
			binder_debug(BINDER_DEBUG_TRANSACTION,
				     "        ref %d desc %d (node %d)\n",
				     ref->debug_id, ref->desc, ref->node->debug_id);
			binder_dec_ref(ref, fp->type == BINDER_TYPE_HANDLE);
		} break;

		case BINDER_TYPE_FD:
			binder_debug(BINDER_DEBUG_TRANSACTION,
				     "        fd %ld\n", fp->handle);
			if (failed_at)
				task_close_fd(proc, fp->handle);
			break;

		default:
			printk(KERN_ERR "binder: transaction release %d bad "
			       "object type %lx\n", debug_id, fp->type);
			break;
		}
	}
}

static void binder_transaction(struct binder_proc *proc,
			       struct binder_thread *thread,
			       struct binder_transaction_data *tr, int reply)
{
	struct binder_transaction *t;
	struct binder_work *tcomplete;
	size_t *offp, *off_end;
	struct binder_proc *target_proc;
	struct binder_thread *target_thread = NULL;
	struct binder_node *target_node = NULL;
	struct list_head *target_list;
	wait_queue_head_t *target_wait;
	struct binder_transaction *in_reply_to = NULL;
	struct binder_transaction_log_entry *e;
	uint32_t return_error;

	e = binder_transaction_log_add(&binder_transaction_log);
	e->call_type = reply ? 2 : !!(tr->flags & TF_ONE_WAY);
	e->from_proc = proc->pid;
	e->from_thread = thread->pid;
	e->target_handle = tr->target.handle;
	e->data_size = tr->data_size;
	e->offsets_size = tr->offsets_size;

	if (reply) {
		in_reply_to = thread->transaction_stack;
		if (in_reply_to == NULL) {
			binder_user_error("binder: %d:%d got reply transaction "
					  "with no transaction stack\n",
					  proc->pid, thread->pid);
			return_error = BR_FAILED_REPLY;
			goto err_empty_call_stack;
		}
		binder_set_nice(in_reply_to->saved_priority);
		if (in_reply_to->to_thread != thread) {
			binder_user_error("binder: %d:%d got reply transaction "
				"with bad transaction stack,"
				" transaction %d has target %d:%d\n",
				proc->pid, thread->pid, in_reply_to->debug_id,
				in_reply_to->to_proc ?
				in_reply_to->to_proc->pid : 0,
				in_reply_to->to_thread ?
				in_reply_to->to_thread->pid : 0);
			return_error = BR_FAILED_REPLY;
			in_reply_to = NULL;
			goto err_bad_call_stack;
		}
		thread->transaction_stack = in_reply_to->to_parent;
		target_thread = in_reply_to->from;
		if (target_thread == NULL) {
			return_error = BR_DEAD_REPLY;
			goto err_dead_binder;
		}
		if (target_thread->transaction_stack != in_reply_to) {
			binder_user_error("binder: %d:%d got reply transaction "
				"with bad target transaction stack %d, "
				"expected %d\n",
				proc->pid, thread->pid,
				target_thread->transaction_stack ?
				target_thread->transaction_stack->debug_id : 0,
				in_reply_to->debug_id);
			return_error = BR_FAILED_REPLY;
			in_reply_to = NULL;
			target_thread = NULL;
			goto err_dead_binder;
		}
		target_proc = target_thread->proc;
	} else {
		if (tr->target.handle) {
			struct binder_ref *ref;
			ref = binder_get_ref(proc, tr->target.handle);
			if (ref == NULL) {
				binder_user_error("binder: %d:%d got "
					"transaction to invalid handle\n",
					proc->pid, thread->pid);
				return_error = BR_FAILED_REPLY;
				goto err_invalid_target_handle;
			}
			target_node = ref->node;
		} else {
			target_node = binder_context_mgr_node;
			if (target_node == NULL) {
				return_error = BR_DEAD_REPLY;
				goto err_no_context_mgr_node;
			}
		}
		e->to_node = target_node->debug_id;
		target_proc = target_node->proc;
		if (target_proc == NULL) {
			return_error = BR_DEAD_REPLY;
			goto err_dead_binder;
		}
		if (!(tr->flags & TF_ONE_WAY) && thread->transaction_stack) {
			struct binder_transaction *tmp;
			tmp = thread->transaction_stack;
			if (tmp->to_thread != thread) {
				binder_user_error("binder: %d:%d got new "
					"transaction with bad transaction stack"
					", transaction %d has target %d:%d\n",
					proc->pid, thread->pid, tmp->debug_id,
					tmp->to_proc ? tmp->to_proc->pid : 0,
					tmp->to_thread ?
					tmp->to_thread->pid : 0);
				return_error = BR_FAILED_REPLY;
				goto err_bad_call_stack;
			}
			while (tmp) {
				if (tmp->from && tmp->from->proc == target_proc)
					target_thread = tmp->from;
				tmp = tmp->from_parent;
			}
		}
	}
	if (target_thread) {
		e->to_thread = target_thread->pid;
		target_list = &target_thread->todo;
		target_wait = &target_thread->wait;
	} else {
		target_list = &target_proc->todo;
		target_wait = &target_proc->wait;
	}
	e->to_proc = target_proc->pid;

	/* TODO: reuse incoming transaction for reply */
	t = kzalloc(sizeof(*t), GFP_KERNEL);
	if (t == NULL) {
		return_error = BR_FAILED_REPLY;
		goto err_alloc_t_failed;
	}
	binder_stats_created(BINDER_STAT_TRANSACTION);

	tcomplete = kzalloc(sizeof(*tcomplete), GFP_KERNEL);
	if (tcomplete == NULL) {
		return_error = BR_FAILED_REPLY;
		goto err_alloc_tcomplete_failed;
	}
	binder_stats_created(BINDER_STAT_TRANSACTION_COMPLETE);

	t->debug_id = ++binder_last_id;
	e->debug_id = t->debug_id;

	if (reply)
		binder_debug(BINDER_DEBUG_TRANSACTION,
			     "binder: %d:%d BC_REPLY %d -> %d:%d, "
			     "data %p-%p size %zd-%zd\n",
			     proc->pid, thread->pid, t->debug_id,
			     target_proc->pid, target_thread->pid,
			     tr->data.ptr.buffer, tr->data.ptr.offsets,
			     tr->data_size, tr->offsets_size);
	else
		binder_debug(BINDER_DEBUG_TRANSACTION,
			     "binder: %d:%d BC_TRANSACTION %d -> "
			     "%d - node %d, data %p-%p size %zd-%zd\n",
			     proc->pid, thread->pid, t->debug_id,
			     target_proc->pid, target_node->debug_id,
			     tr->data.ptr.buffer, tr->data.ptr.offsets,
			     tr->data_size, tr->offsets_size);

	if (!reply && !(tr->flags & TF_ONE_WAY))
		t->from = thread;
	else
		t->from = NULL;
	t->sender_euid = proc->tsk->cred->euid;
	t->to_proc = target_proc;
	t->to_thread = target_thread;
	t->code = tr->code;
	t->flags = tr->flags;
	t->priority = task_nice(current);
	t->buffer = binder_alloc_buf(target_proc, tr->data_size,
		tr->offsets_size, !reply && (t->flags & TF_ONE_WAY));
	if (t->buffer == NULL) {
		return_error = BR_FAILED_REPLY;
		goto err_binder_alloc_buf_failed;
	}
	t->buffer->allow_user_free = 0;
	t->buffer->debug_id = t->debug_id;
	t->buffer->transaction = t;
	t->buffer->target_node = target_node;
	if (target_node)
		binder_inc_node(target_node, 1, 0, NULL);

	offp = (size_t *)(t->buffer->data + ALIGN(tr->data_size, sizeof(void *)));

	if (copy_from_user(t->buffer->data, tr->data.ptr.buffer, tr->data_size)) {
		binder_user_error("binder: %d:%d got transaction with invalid "
			"data ptr\n", proc->pid, thread->pid);
		return_error = BR_FAILED_REPLY;
		goto err_copy_data_failed;
	}
	if (copy_from_user(offp, tr->data.ptr.offsets, tr->offsets_size)) {
		binder_user_error("binder: %d:%d got transaction with invalid "
			"offsets ptr\n", proc->pid, thread->pid);
		return_error = BR_FAILED_REPLY;
		goto err_copy_data_failed;
	}
	if (!IS_ALIGNED(tr->offsets_size, sizeof(size_t))) {
		binder_user_error("binder: %d:%d got transaction with "
			"invalid offsets size, %zd\n",
			proc->pid, thread->pid, tr->offsets_size);
		return_error = BR_FAILED_REPLY;
		goto err_bad_offset;
	}
	off_end = (void *)offp + tr->offsets_size;
	for (; offp < off_end; offp++) {
		struct flat_binder_object *fp;
		if (*offp > t->buffer->data_size - sizeof(*fp) ||
		    t->buffer->data_size < sizeof(*fp) ||
		    !IS_ALIGNED(*offp, sizeof(void *))) {
			binder_user_error("binder: %d:%d got transaction with "
				"invalid offset, %zd\n",
				proc->pid, thread->pid, *offp);
			return_error = BR_FAILED_REPLY;
			goto err_bad_offset;
		}
		fp = (struct flat_binder_object *)(t->buffer->data + *offp);
		switch (fp->type) {
		case BINDER_TYPE_BINDER:
		case BINDER_TYPE_WEAK_BINDER: {
			struct binder_ref *ref;
			struct binder_node *node = binder_get_node(proc, fp->binder);
			if (node == NULL) {
				node = binder_new_node(proc, fp->binder, fp->cookie);
				if (node == NULL) {
					return_error = BR_FAILED_REPLY;
					goto err_binder_new_node_failed;
				}
				node->min_priority = fp->flags & FLAT_BINDER_FLAG_PRIORITY_MASK;
				node->accept_fds = !!(fp->flags & FLAT_BINDER_FLAG_ACCEPTS_FDS);
			}
			if (fp->cookie != node->cookie) {
				binder_user_error("binder: %d:%d sending u%p "
					"node %d, cookie mismatch %p != %p\n",
					proc->pid, thread->pid,
					fp->binder, node->debug_id,
					fp->cookie, node->cookie);
				goto err_binder_get_ref_for_node_failed;
			}
			ref = binder_get_ref_for_node(target_proc, node);
			if (ref == NULL) {
				return_error = BR_FAILED_REPLY;
				goto err_binder_get_ref_for_node_failed;
			}
			if (fp->type == BINDER_TYPE_BINDER)
				fp->type = BINDER_TYPE_HANDLE;
			else
				fp->type = BINDER_TYPE_WEAK_HANDLE;
			fp->handle = ref->desc;
			binder_inc_ref(ref, fp->type == BINDER_TYPE_HANDLE,
				       &thread->todo);

			binder_debug(BINDER_DEBUG_TRANSACTION,
				     "        node %d u%p -> ref %d desc %d\n",
				     node->debug_id, node->ptr, ref->debug_id,
				     ref->desc);
		} break;
		case BINDER_TYPE_HANDLE:
		case BINDER_TYPE_WEAK_HANDLE: {
			struct binder_ref *ref = binder_get_ref(proc, fp->handle);
			if (ref == NULL) {
				binder_user_error("binder: %d:%d got "
					"transaction with invalid "
					"handle, %ld\n", proc->pid,
					thread->pid, fp->handle);
				return_error = BR_FAILED_REPLY;
				goto err_binder_get_ref_failed;
			}
			if (ref->node->proc == target_proc) {
				if (fp->type == BINDER_TYPE_HANDLE)
					fp->type = BINDER_TYPE_BINDER;
				else
					fp->type = BINDER_TYPE_WEAK_BINDER;
				fp->binder = ref->node->ptr;
				fp->cookie = ref->node->cookie;
				binder_inc_node(ref->node, fp->type == BINDER_TYPE_BINDER, 0, NULL);
				binder_debug(BINDER_DEBUG_TRANSACTION,
					     "        ref %d desc %d -> node %d u%p\n",
					     ref->debug_id, ref->desc, ref->node->debug_id,
					     ref->node->ptr);
			} else {
				struct binder_ref *new_ref;
				new_ref = binder_get_ref_for_node(target_proc, ref->node);
				if (new_ref == NULL) {
					return_error = BR_FAILED_REPLY;
					goto err_binder_get_ref_for_node_failed;
				}
				fp->handle = new_ref->desc;
				binder_inc_ref(new_ref, fp->type == BINDER_TYPE_HANDLE, NULL);
				binder_debug(BINDER_DEBUG_TRANSACTION,
					     "        ref %d desc %d -> ref %d desc %d (node %d)\n",
					     ref->debug_id, ref->desc, new_ref->debug_id,
					     new_ref->desc, ref->node->debug_id);
			}
		} break;

		case BINDER_TYPE_FD: {
			int target_fd;
			struct file *file;

			if (reply) {
				if (!(in_reply_to->flags & TF_ACCEPT_FDS)) {
					binder_user_error("binder: %d:%d got reply with fd, %ld, but target does not allow fds\n",
						proc->pid, thread->pid, fp->handle);
					return_error = BR_FAILED_REPLY;
					goto err_fd_not_allowed;
				}
			} else if (!target_node->accept_fds) {
				binder_user_error("binder: %d:%d got transaction with fd, %ld, but target does not allow fds\n",
					proc->pid, thread->pid, fp->handle);
				return_error = BR_FAILED_REPLY;
				goto err_fd_not_allowed;
			}

			file = fget(fp->handle);
			if (file == NULL) {
				binder_user_error("binder: %d:%d got transaction with invalid fd, %ld\n",
					proc->pid, thread->pid, fp->handle);
				return_error = BR_FAILED_REPLY;
				goto err_fget_failed;
			}
			target_fd = task_get_unused_fd_flags(target_proc, O_CLOEXEC);
			if (target_fd < 0) {
				fput(file);
				return_error = BR_FAILED_REPLY;
				goto err_get_unused_fd_failed;
			}
			task_fd_install(target_proc, target_fd, file);
			binder_debug(BINDER_DEBUG_TRANSACTION,
				     "        fd %ld -> %d\n", fp->handle, target_fd);
			/* TODO: fput? */
			fp->handle = target_fd;
		} break;

		default:
			binder_user_error("binder: %d:%d got transactio"
				"n with invalid object type, %lx\n",
				proc->pid, thread->pid, fp->type);
			return_error = BR_FAILED_REPLY;
			goto err_bad_object_type;
		}
	}
	if (reply) {
		BUG_ON(t->buffer->async_transaction != 0);
		binder_pop_transaction(target_thread, in_reply_to);
	} else if (!(t->flags & TF_ONE_WAY)) {
		BUG_ON(t->buffer->async_transaction != 0);
		t->need_reply = 1;
		t->from_parent = thread->transaction_stack;
		thread->transaction_stack = t;
	} else {
		BUG_ON(target_node == NULL);
		BUG_ON(t->buffer->async_transaction != 1);
		if (target_node->has_async_transaction) {
			target_list = &target_node->async_todo;
			target_wait = NULL;
		} else
			target_node->has_async_transaction = 1;
	}
	t->work.type = BINDER_WORK_TRANSACTION;
	list_add_tail(&t->work.entry, target_list);
	tcomplete->type = BINDER_WORK_TRANSACTION_COMPLETE;
	list_add_tail(&tcomplete->entry, &thread->todo);
	if (target_wait)
		wake_up_interruptible(target_wait);
	return;

err_get_unused_fd_failed:
err_fget_failed:
err_fd_not_allowed:
err_binder_get_ref_for_node_failed:
err_binder_get_ref_failed:
err_binder_new_node_failed:
err_bad_object_type:
err_bad_offset:
err_copy_data_failed:
	binder_transaction_buffer_release(target_proc, t->buffer, offp);
	t->buffer->transaction = NULL;
	binder_free_buf(target_proc, t->buffer);
err_binder_alloc_buf_failed:
	kfree(tcomplete);
	binder_stats_deleted(BINDER_STAT_TRANSACTION_COMPLETE);
err_alloc_tcomplete_failed:
	kfree(t);
	binder_stats_deleted(BINDER_STAT_TRANSACTION);
err_alloc_t_failed:
err_bad_call_stack:
err_empty_call_stack:
err_dead_binder:
err_invalid_target_handle:
err_no_context_mgr_node:
	binder_debug(BINDER_DEBUG_FAILED_TRANSACTION,
		     "binder: %d:%d transaction failed %d, size %zd-%zd\n",
		     proc->pid, thread->pid, return_error,
		     tr->data_size, tr->offsets_size);

	{
		struct binder_transaction_log_entry *fe;
		fe = binder_transaction_log_add(&binder_transaction_log_failed);
		*fe = *e;
	}

	BUG_ON(thread->return_error != BR_OK);
	if (in_reply_to) {
		thread->return_error = BR_TRANSACTION_COMPLETE;
		binder_send_failed_reply(in_reply_to, return_error);
	} else
		thread->return_error = return_error;
}

int binder_thread_write(struct binder_proc *proc, struct binder_thread *thread,
			void __user *buffer, int size, signed long *consumed)
{
	uint32_t cmd;
	void __user *ptr = buffer + *consumed;
	void __user *end = buffer + size;

	while (ptr < end && thread->return_error == BR_OK) {
		if (get_user(cmd, (uint32_t __user *)ptr))
			return -EFAULT;
		ptr += sizeof(uint32_t);
		if (_IOC_NR(cmd) < ARRAY_SIZE(binder_stats.bc)) {
			binder_stats.bc[_IOC_NR(cmd)]++;
			proc->stats.bc[_IOC_NR(cmd)]++;
			thread->stats.bc[_IOC_NR(cmd)]++;
		}
		switch (cmd) {
		case BC_INCREFS:
		case BC_ACQUIRE:
		case BC_RELEASE:
		case BC_DECREFS: {
			uint32_t target;
			struct binder_ref *ref;
			const char *debug_string;

			if (get_user(target, (uint32_t __user *)ptr))
				return -EFAULT;
			ptr += sizeof(uint32_t);
			if (target == 0 && binder_context_mgr_node &&
			    (cmd == BC_INCREFS || cmd == BC_ACQUIRE)) {
				ref = binder_get_ref_for_node(proc,
					       binder_context_mgr_node);
				if (ref->desc != target) {
					binder_user_error("binder: %d:"
						"%d tried to acquire "
						"reference to desc 0, "
						"got %d instead\n",
						proc->pid, thread->pid,
						ref->desc);
				}
			} else
				ref = binder_get_ref(proc, target);
			if (ref == NULL) {
				binder_user_error("binder: %d:%d refcou"
					"nt change on invalid ref %d\n",
					proc->pid, thread->pid, target);
				break;
			}
			switch (cmd) {
			case BC_INCREFS:
				debug_string = "IncRefs";
				binder_inc_ref(ref, 0, NULL);
				break;
			case BC_ACQUIRE:
				debug_string = "Acquire";
				binder_inc_ref(ref, 1, NULL);
				break;
			case BC_RELEASE:
				debug_string = "Release";
				binder_dec_ref(ref, 1);
				break;
			case BC_DECREFS:
			default:
				debug_string = "DecRefs";
				binder_dec_ref(ref, 0);
				break;
			}
			binder_debug(BINDER_DEBUG_USER_REFS,
				     "binder: %d:%d %s ref %d desc %d s %d w %d for node %d\n",
				     proc->pid, thread->pid, debug_string, ref->debug_id,
				     ref->desc, ref->strong, ref->weak, ref->node->debug_id);
			break;
		}
		case BC_INCREFS_DONE:
		case BC_ACQUIRE_DONE: {
			void __user *node_ptr;
			void *cookie;
			struct binder_node *node;

			if (get_user(node_ptr, (void * __user *)ptr))
				return -EFAULT;
			ptr += sizeof(void *);
			if (get_user(cookie, (void * __user *)ptr))
				return -EFAULT;
			ptr += sizeof(void *);
			node = binder_get_node(proc, node_ptr);
			if (node == NULL) {
				binder_user_error("binder: %d:%d "
					"%s u%p no match\n",
					proc->pid, thread->pid,
					cmd == BC_INCREFS_DONE ?
					"BC_INCREFS_DONE" :
					"BC_ACQUIRE_DONE",
					node_ptr);
				break;
			}
			if (cookie != node->cookie) {
				binder_user_error("binder: %d:%d %s u%p node %d"
					" cookie mismatch %p != %p\n",
					proc->pid, thread->pid,
					cmd == BC_INCREFS_DONE ?
					"BC_INCREFS_DONE" : "BC_ACQUIRE_DONE",
					node_ptr, node->debug_id,
					cookie, node->cookie);
				break;
			}
			if (cmd == BC_ACQUIRE_DONE) {
				if (node->pending_strong_ref == 0) {
					binder_user_error("binder: %d:%d "
						"BC_ACQUIRE_DONE node %d has "
						"no pending acquire request\n",
						proc->pid, thread->pid,
						node->debug_id);
					break;
				}
				node->pending_strong_ref = 0;
			} else {
				if (node->pending_weak_ref == 0) {
					binder_user_error("binder: %d:%d "
						"BC_INCREFS_DONE node %d has "
						"no pending increfs request\n",
						proc->pid, thread->pid,
						node->debug_id);
					break;
				}
				node->pending_weak_ref = 0;
			}
			binder_dec_node(node, cmd == BC_ACQUIRE_DONE, 0);
			binder_debug(BINDER_DEBUG_USER_REFS,
				     "binder: %d:%d %s node %d ls %d lw %d\n",
				     proc->pid, thread->pid,
				     cmd == BC_INCREFS_DONE ? "BC_INCREFS_DONE" : "BC_ACQUIRE_DONE",
				     node->debug_id, node->local_strong_refs, node->local_weak_refs);
			break;
		}
		case BC_ATTEMPT_ACQUIRE:
			printk(KERN_ERR "binder: BC_ATTEMPT_ACQUIRE not supported\n");
			return -EINVAL;
		case BC_ACQUIRE_RESULT:
			printk(KERN_ERR "binder: BC_ACQUIRE_RESULT not supported\n");
			return -EINVAL;

		case BC_FREE_BUFFER: {
			void __user *data_ptr;
			struct binder_buffer *buffer;

			if (get_user(data_ptr, (void * __user *)ptr))
				return -EFAULT;
			ptr += sizeof(void *);

			buffer = binder_buffer_lookup(proc, data_ptr);
			if (buffer == NULL) {
				binder_user_error("binder: %d:%d "
					"BC_FREE_BUFFER u%p no match\n",
					proc->pid, thread->pid, data_ptr);
				break;
			}
			if (!buffer->allow_user_free) {
				binder_user_error("binder: %d:%d "
					"BC_FREE_BUFFER u%p matched "
					"unreturned buffer\n",
					proc->pid, thread->pid, data_ptr);
				break;
			}
			binder_debug(BINDER_DEBUG_FREE_BUFFER,
				     "binder: %d:%d BC_FREE_BUFFER u%p found buffer %d for %s transaction\n",
				     proc->pid, thread->pid, data_ptr, buffer->debug_id,
				     buffer->transaction ? "active" : "finished");

			if (buffer->transaction) {
				buffer->transaction->buffer = NULL;
				buffer->transaction = NULL;
			}
			if (buffer->async_transaction && buffer->target_node) {
				BUG_ON(!buffer->target_node->has_async_transaction);
				if (list_empty(&buffer->target_node->async_todo))
					buffer->target_node->has_async_transaction = 0;
				else
					list_move_tail(buffer->target_node->async_todo.next, &thread->todo);
			}
			binder_transaction_buffer_release(proc, buffer, NULL);
			binder_free_buf(proc, buffer);
			break;
		}

		case BC_TRANSACTION:
		case BC_REPLY: {
			struct binder_transaction_data tr;

			if (copy_from_user(&tr, ptr, sizeof(tr)))
				return -EFAULT;
			ptr += sizeof(tr);
			binder_transaction(proc, thread, &tr, cmd == BC_REPLY);
			break;
		}

		case BC_REGISTER_LOOPER:
			binder_debug(BINDER_DEBUG_THREADS,
				     "binder: %d:%d BC_REGISTER_LOOPER\n",
				     proc->pid, thread->pid);
			if (thread->looper & BINDER_LOOPER_STATE_ENTERED) {
				thread->looper |= BINDER_LOOPER_STATE_INVALID;
				binder_user_error("binder: %d:%d ERROR:"
					" BC_REGISTER_LOOPER called "
					"after BC_ENTER_LOOPER\n",
					proc->pid, thread->pid);
			} else if (proc->requested_threads == 0) {
				thread->looper |= BINDER_LOOPER_STATE_INVALID;
				binder_user_error("binder: %d:%d ERROR:"
					" BC_REGISTER_LOOPER called "
					"without request\n",
					proc->pid, thread->pid);
			} else {
				proc->requested_threads--;
				proc->requested_threads_started++;
			}
			thread->looper |= BINDER_LOOPER_STATE_REGISTERED;
			break;
		case BC_ENTER_LOOPER:
			binder_debug(BINDER_DEBUG_THREADS,
				     "binder: %d:%d BC_ENTER_LOOPER\n",
				     proc->pid, thread->pid);
			if (thread->looper & BINDER_LOOPER_STATE_REGISTERED) {
				thread->looper |= BINDER_LOOPER_STATE_INVALID;
				binder_user_error("binder: %d:%d ERROR:"
					" BC_ENTER_LOOPER called after "
					"BC_REGISTER_LOOPER\n",
					proc->pid, thread->pid);
			}
			thread->looper |= BINDER_LOOPER_STATE_ENTERED;
			break;
		case BC_EXIT_LOOPER:
			binder_debug(BINDER_DEBUG_THREADS,
				     "binder: %d:%d BC_EXIT_LOOPER\n",
				     proc->pid, thread->pid);
			thread->looper |= BINDER_LOOPER_STATE_EXITED;
			break;

		case BC_REQUEST_DEATH_NOTIFICATION:
		case BC_CLEAR_DEATH_NOTIFICATION: {
			uint32_t target;
			void __user *cookie;
			struct binder_ref *ref;
			struct binder_ref_death *death;

			if (get_user(target, (uint32_t __user *)ptr))
				return -EFAULT;
			ptr += sizeof(uint32_t);
			if (get_user(cookie, (void __user * __user *)ptr))
				return -EFAULT;
			ptr += sizeof(void *);
			ref = binder_get_ref(proc, target);
			if (ref == NULL) {
				binder_user_error("binder: %d:%d %s "
					"invalid ref %d\n",
					proc->pid, thread->pid,
					cmd == BC_REQUEST_DEATH_NOTIFICATION ?
					"BC_REQUEST_DEATH_NOTIFICATION" :
					"BC_CLEAR_DEATH_NOTIFICATION",
					target);
				break;
			}

			binder_debug(BINDER_DEBUG_DEATH_NOTIFICATION,
				     "binder: %d:%d %s %p ref %d desc %d s %d w %d for node %d\n",
				     proc->pid, thread->pid,
				     cmd == BC_REQUEST_DEATH_NOTIFICATION ?
				     "BC_REQUEST_DEATH_NOTIFICATION" :
				     "BC_CLEAR_DEATH_NOTIFICATION",
				     cookie, ref->debug_id, ref->desc,
				     ref->strong, ref->weak, ref->node->debug_id);

			if (cmd == BC_REQUEST_DEATH_NOTIFICATION) {
				if (ref->death) {
					binder_user_error("binder: %d:%"
						"d BC_REQUEST_DEATH_NOTI"
						"FICATION death notific"
						"ation already set\n",
						proc->pid, thread->pid);
					break;
				}
				death = kzalloc(sizeof(*death), GFP_KERNEL);
				if (death == NULL) {
					thread->return_error = BR_ERROR;
					binder_debug(BINDER_DEBUG_FAILED_TRANSACTION,
						     "binder: %d:%d "
						     "BC_REQUEST_DEATH_NOTIFICATION failed\n",
						     proc->pid, thread->pid);
					break;
				}
				binder_stats_created(BINDER_STAT_DEATH);
				INIT_LIST_HEAD(&death->work.entry);
				death->cookie = cookie;
				ref->death = death;
				if (ref->node->proc == NULL) {
					ref->death->work.type = BINDER_WORK_DEAD_BINDER;
					if (thread->looper & (BINDER_LOOPER_STATE_REGISTERED | BINDER_LOOPER_STATE_ENTERED)) {
						list_add_tail(&ref->death->work.entry, &thread->todo);
					} else {
						list_add_tail(&ref->death->work.entry, &proc->todo);
						wake_up_interruptible(&proc->wait);
					}
				}
			} else {
				if (ref->death == NULL) {
					binder_user_error("binder: %d:%"
						"d BC_CLEAR_DEATH_NOTIFI"
						"CATION death notificat"
						"ion not active\n",
						proc->pid, thread->pid);
					break;
				}
				death = ref->death;
				if (death->cookie != cookie) {
					binder_user_error("binder: %d:%"
						"d BC_CLEAR_DEATH_NOTIFI"
						"CATION death notificat"
						"ion cookie mismatch "
						"%p != %p\n",
						proc->pid, thread->pid,
						death->cookie, cookie);
					break;
				}
				ref->death = NULL;
				if (list_empty(&death->work.entry)) {
					death->work.type = BINDER_WORK_CLEAR_DEATH_NOTIFICATION;
					if (thread->looper & (BINDER_LOOPER_STATE_REGISTERED | BINDER_LOOPER_STATE_ENTERED)) {
						list_add_tail(&death->work.entry, &thread->todo);
					} else {
						list_add_tail(&death->work.entry, &proc->todo);
						wake_up_interruptible(&proc->wait);
					}
				} else {
					BUG_ON(death->work.type != BINDER_WORK_DEAD_BINDER);
					death->work.type = BINDER_WORK_DEAD_BINDER_AND_CLEAR;
				}
			}
		} break;
		case BC_DEAD_BINDER_DONE: {
			struct binder_work *w;
			void __user *cookie;
			struct binder_ref_death *death = NULL;
			if (get_user(cookie, (void __user * __user *)ptr))
				return -EFAULT;

			ptr += sizeof(void *);
			list_for_each_entry(w, &proc->delivered_death, entry) {
				struct binder_ref_death *tmp_death = container_of(w, struct binder_ref_death, work);
				if (tmp_death->cookie == cookie) {
					death = tmp_death;
					break;
				}
			}
			binder_debug(BINDER_DEBUG_DEAD_BINDER,
				     "binder: %d:%d BC_DEAD_BINDER_DONE %p found %p\n",
				     proc->pid, thread->pid, cookie, death);
			if (death == NULL) {
				binder_user_error("binder: %d:%d BC_DEAD"
					"_BINDER_DONE %p not found\n",
					proc->pid, thread->pid, cookie);
				break;
			}

			list_del_init(&death->work.entry);
			if (death->work.type == BINDER_WORK_DEAD_BINDER_AND_CLEAR) {
				death->work.type = BINDER_WORK_CLEAR_DEATH_NOTIFICATION;
				if (thread->looper & (BINDER_LOOPER_STATE_REGISTERED | BINDER_LOOPER_STATE_ENTERED)) {
					list_add_tail(&death->work.entry, &thread->todo);
				} else {
					list_add_tail(&death->work.entry, &proc->todo);
					wake_up_interruptible(&proc->wait);
				}
			}
		} break;

		default:
			printk(KERN_ERR "binder: %d:%d unknown command %d\n",
			       proc->pid, thread->pid, cmd);
			return -EINVAL;
		}
		*consumed = ptr - buffer;
	}
	return 0;
}

void binder_stat_br(struct binder_proc *proc, struct binder_thread *thread,
		    uint32_t cmd)
{
	if (_IOC_NR(cmd) < ARRAY_SIZE(binder_stats.br)) {
		binder_stats.br[_IOC_NR(cmd)]++;
		proc->stats.br[_IOC_NR(cmd)]++;
		thread->stats.br[_IOC_NR(cmd)]++;
	}
}

static int binder_has_proc_work(struct binder_proc *proc,
				struct binder_thread *thread)
{
	return !list_empty(&proc->todo) ||
		(thread->looper & BINDER_LOOPER_STATE_NEED_RETURN);
}

static int binder_has_thread_work(struct binder_thread *thread)
{
	return !list_empty(&thread->todo) || thread->return_error != BR_OK ||
		(thread->looper & BINDER_LOOPER_STATE_NEED_RETURN);
}

static int binder_thread_read(struct binder_proc *proc,
			      struct binder_thread *thread,
			      void  __user *buffer, int size,
			      signed long *consumed, int non_block)
{
	void __user *ptr = buffer + *consumed;
	void __user *end = buffer + size;

	int ret = 0;
	int wait_for_proc_work;

	if (*consumed == 0) {
		if (put_user(BR_NOOP, (uint32_t __user *)ptr))
			return -EFAULT;
		ptr += sizeof(uint32_t);
	}

retry:
	wait_for_proc_work = thread->transaction_stack == NULL &&
				list_empty(&thread->todo);

	if (thread->return_error != BR_OK && ptr < end) {
		if (thread->return_error2 != BR_OK) {
			if (put_user(thread->return_error2, (uint32_t __user *)ptr))
				return -EFAULT;
			ptr += sizeof(uint32_t);
			if (ptr == end)
				goto done;
			thread->return_error2 = BR_OK;
		}
		if (put_user(thread->return_error, (uint32_t __user *)ptr))
			return -EFAULT;
		ptr += sizeof(uint32_t);
		thread->return_error = BR_OK;
		goto done;
	}


	thread->looper |= BINDER_LOOPER_STATE_WAITING;
	if (wait_for_proc_work)
		proc->ready_threads++;
	mutex_unlock(&binder_lock);
	if (wait_for_proc_work) {
		if (!(thread->looper & (BINDER_LOOPER_STATE_REGISTERED |
					BINDER_LOOPER_STATE_ENTERED))) {
			binder_user_error("binder: %d:%d ERROR: Thread waiting "
				"for process work before calling BC_REGISTER_"
				"LOOPER or BC_ENTER_LOOPER (state %x)\n",
				proc->pid, thread->pid, thread->looper);
			wait_event_interruptible(binder_user_error_wait,
						 binder_stop_on_user_error < 2);
		}
		binder_set_nice(proc->default_priority);
		if (non_block) {
			if (!binder_has_proc_work(proc, thread))
				ret = -EAGAIN;
		} else
			ret = wait_event_interruptible_exclusive(proc->wait, binder_has_proc_work(proc, thread));
	} else {
		if (non_block) {
			if (!binder_has_thread_work(thread))
				ret = -EAGAIN;
		} else
			ret = wait_event_interruptible(thread->wait, binder_has_thread_work(thread));
	}
	mutex_lock(&binder_lock);
	if (wait_for_proc_work)
		proc->ready_threads--;
	thread->looper &= ~BINDER_LOOPER_STATE_WAITING;

	if (ret)
		return ret;

	while (1) {
		uint32_t cmd;
		struct binder_transaction_data tr;
		struct binder_work *w;
		struct binder_transaction *t = NULL;

		if (!list_empty(&thread->todo))
			w = list_first_entry(&thread->todo, struct binder_work, entry);
		else if (!list_empty(&proc->todo) && wait_for_proc_work)
			w = list_first_entry(&proc->todo, struct binder_work, entry);
		else {
			if (ptr - buffer == 4 && !(thread->looper & BINDER_LOOPER_STATE_NEED_RETURN)) /* no data added */
				goto retry;
			break;
		}

		if (end - ptr < sizeof(tr) + 4)
			break;

		switch (w->type) {
		case BINDER_WORK_TRANSACTION: {
			t = container_of(w, struct binder_transaction, work);
		} break;
		case BINDER_WORK_TRANSACTION_COMPLETE: {
			cmd = BR_TRANSACTION_COMPLETE;
			if (put_user(cmd, (uint32_t __user *)ptr))
				return -EFAULT;
			ptr += sizeof(uint32_t);

			binder_stat_br(proc, thread, cmd);
			binder_debug(BINDER_DEBUG_TRANSACTION_COMPLETE,
				     "binder: %d:%d BR_TRANSACTION_COMPLETE\n",
				     proc->pid, thread->pid);

			list_del(&w->entry);
			kfree(w);
			binder_stats_deleted(BINDER_STAT_TRANSACTION_COMPLETE);
		} break;
		case BINDER_WORK_NODE: {
			struct binder_node *node = container_of(w, struct binder_node, work);
			uint32_t cmd = BR_NOOP;
			const char *cmd_name;
			int strong = node->internal_strong_refs || node->local_strong_refs;
			int weak = !hlist_empty(&node->refs) || node->local_weak_refs || strong;
			if (weak && !node->has_weak_ref) {
				cmd = BR_INCREFS;
				cmd_name = "BR_INCREFS";
				node->has_weak_ref = 1;
				node->pending_weak_ref = 1;
				node->local_weak_refs++;
			} else if (strong && !node->has_strong_ref) {
				cmd = BR_ACQUIRE;
				cmd_name = "BR_ACQUIRE";
				node->has_strong_ref = 1;
				node->pending_strong_ref = 1;
				node->local_strong_refs++;
			} else if (!strong && node->has_strong_ref) {
				cmd = BR_RELEASE;
				cmd_name = "BR_RELEASE";
				node->has_strong_ref = 0;
			} else if (!weak && node->has_weak_ref) {
				cmd = BR_DECREFS;
				cmd_name = "BR_DECREFS";
				node->has_weak_ref = 0;
			}
			if (cmd != BR_NOOP) {
				if (put_user(cmd, (uint32_t __user *)ptr))
					return -EFAULT;
				ptr += sizeof(uint32_t);
				if (put_user(node->ptr, (void * __user *)ptr))
					return -EFAULT;
				ptr += sizeof(void *);
				if (put_user(node->cookie, (void * __user *)ptr))
					return -EFAULT;
				ptr += sizeof(void *);

				binder_stat_br(proc, thread, cmd);
				binder_debug(BINDER_DEBUG_USER_REFS,
					     "binder: %d:%d %s %d u%p c%p\n",
					     proc->pid, thread->pid, cmd_name, node->debug_id, node->ptr, node->cookie);
			} else {
				list_del_init(&w->entry);
				if (!weak && !strong) {
					binder_debug(BINDER_DEBUG_INTERNAL_REFS,
						     "binder: %d:%d node %d u%p c%p deleted\n",
						     proc->pid, thread->pid, node->debug_id,
						     node->ptr, node->cookie);
					rb_erase(&node->rb_node, &proc->nodes);
					kfree(node);
					binder_stats_deleted(BINDER_STAT_NODE);
				} else {
					binder_debug(BINDER_DEBUG_INTERNAL_REFS,
						     "binder: %d:%d node %d u%p c%p state unchanged\n",
						     proc->pid, thread->pid, node->debug_id, node->ptr,
						     node->cookie);
				}
			}
		} break;
		case BINDER_WORK_DEAD_BINDER:
		case BINDER_WORK_DEAD_BINDER_AND_CLEAR:
		case BINDER_WORK_CLEAR_DEATH_NOTIFICATION: {
			struct binder_ref_death *death;
			uint32_t cmd;

			death = container_of(w, struct binder_ref_death, work);
			if (w->type == BINDER_WORK_CLEAR_DEATH_NOTIFICATION)
				cmd = BR_CLEAR_DEATH_NOTIFICATION_DONE;
			else
				cmd = BR_DEAD_BINDER;
			if (put_user(cmd, (uint32_t __user *)ptr))
				return -EFAULT;
			ptr += sizeof(uint32_t);
			if (put_user(death->cookie, (void * __user *)ptr))
				return -EFAULT;
			ptr += sizeof(void *);
			binder_debug(BINDER_DEBUG_DEATH_NOTIFICATION,
				     "binder: %d:%d %s %p\n",
				      proc->pid, thread->pid,
				      cmd == BR_DEAD_BINDER ?
				      "BR_DEAD_BINDER" :
				      "BR_CLEAR_DEATH_NOTIFICATION_DONE",
				      death->cookie);

			if (w->type == BINDER_WORK_CLEAR_DEATH_NOTIFICATION) {
				list_del(&w->entry);
				kfree(death);
				binder_stats_deleted(BINDER_STAT_DEATH);
			} else
				list_move(&w->entry, &proc->delivered_death);
			if (cmd == BR_DEAD_BINDER)
				goto done; /* DEAD_BINDER notifications can cause transactions */
		} break;
		}

		if (!t)
			continue;

		BUG_ON(t->buffer == NULL);
		if (t->buffer->target_node) {
			struct binder_node *target_node = t->buffer->target_node;
			tr.target.ptr = target_node->ptr;
			tr.cookie =  target_node->cookie;
			t->saved_priority = task_nice(current);
			if (t->priority < target_node->min_priority &&
			    !(t->flags & TF_ONE_WAY))
				binder_set_nice(t->priority);
			else if (!(t->flags & TF_ONE_WAY) ||
				 t->saved_priority > target_node->min_priority)
				binder_set_nice(target_node->min_priority);
			cmd = BR_TRANSACTION;
		} else {
			tr.target.ptr = NULL;
			tr.cookie = NULL;
			cmd = BR_REPLY;
		}
		tr.code = t->code;
		tr.flags = t->flags;
		tr.sender_euid = t->sender_euid;

		if (t->from) {
			struct task_struct *sender = t->from->proc->tsk;
			tr.sender_pid = task_tgid_nr_ns(sender,
							current->nsproxy->pid_ns);
		} else {
			tr.sender_pid = 0;
		}

		tr.data_size = t->buffer->data_size;
		tr.offsets_size = t->buffer->offsets_size;
		tr.data.ptr.buffer = (void *)t->buffer->data +
					proc->user_buffer_offset;
		tr.data.ptr.offsets = tr.data.ptr.buffer +
					ALIGN(t->buffer->data_size,
					    sizeof(void *));

		if (put_user(cmd, (uint32_t __user *)ptr))
			return -EFAULT;
		ptr += sizeof(uint32_t);
		if (copy_to_user(ptr, &tr, sizeof(tr)))
			return -EFAULT;
		ptr += sizeof(tr);

		binder_stat_br(proc, thread, cmd);
		binder_debug(BINDER_DEBUG_TRANSACTION,
			     "binder: %d:%d %s %d %d:%d, cmd %d"
			     "size %zd-%zd ptr %p-%p\n",
			     proc->pid, thread->pid,
			     (cmd == BR_TRANSACTION) ? "BR_TRANSACTION" :
			     "BR_REPLY",
			     t->debug_id, t->from ? t->from->proc->pid : 0,
			     t->from ? t->from->pid : 0, cmd,
			     t->buffer->data_size, t->buffer->offsets_size,
			     tr.data.ptr.buffer, tr.data.ptr.offsets);

		list_del(&t->work.entry);
		t->buffer->allow_user_free = 1;
		if (cmd == BR_TRANSACTION && !(t->flags & TF_ONE_WAY)) {
			t->to_parent = thread->transaction_stack;
			t->to_thread = thread;
			thread->transaction_stack = t;
		} else {
			t->buffer->transaction = NULL;
			kfree(t);
			binder_stats_deleted(BINDER_STAT_TRANSACTION);
		}
		break;
	}

done:

	*consumed = ptr - buffer;
	if (proc->requested_threads + proc->ready_threads == 0 &&
	    proc->requested_threads_started < proc->max_threads &&
	    (thread->looper & (BINDER_LOOPER_STATE_REGISTERED |
	     BINDER_LOOPER_STATE_ENTERED)) /* the user-space code fails to */
	     /*spawn a new thread if we leave this out */) {
		proc->requested_threads++;
		binder_debug(BINDER_DEBUG_THREADS,
			     "binder: %d:%d BR_SPAWN_LOOPER\n",
			     proc->pid, thread->pid);
		if (put_user(BR_SPAWN_LOOPER, (uint32_t __user *)buffer))
			return -EFAULT;
	}
	return 0;
}

static void binder_release_work(struct list_head *list)
{
	struct binder_work *w;
	while (!list_empty(list)) {
		w = list_first_entry(list, struct binder_work, entry);
		list_del_init(&w->entry);
		switch (w->type) {
		case BINDER_WORK_TRANSACTION: {
			struct binder_transaction *t;

			t = container_of(w, struct binder_transaction, work);
			if (t->buffer->target_node && !(t->flags & TF_ONE_WAY))
				binder_send_failed_reply(t, BR_DEAD_REPLY);
		} break;
		case BINDER_WORK_TRANSACTION_COMPLETE: {
			kfree(w);
			binder_stats_deleted(BINDER_STAT_TRANSACTION_COMPLETE);
		} break;
		default:
			break;
		}
	}

}

static struct binder_thread *binder_get_thread(struct binder_proc *proc)
{
	struct binder_thread *thread = NULL;
	struct rb_node *parent = NULL;
	struct rb_node **p = &proc->threads.rb_node;

	while (*p) {
		parent = *p;
		thread = rb_entry(parent, struct binder_thread, rb_node);

		if (current->pid < thread->pid)
			p = &(*p)->rb_left;
		else if (current->pid > thread->pid)
			p = &(*p)->rb_right;
		else
			break;
	}
	if (*p == NULL) {
		thread = kzalloc(sizeof(*thread), GFP_KERNEL);
		if (thread == NULL)
			return NULL;
		binder_stats_created(BINDER_STAT_THREAD);
		thread->proc = proc;
		thread->pid = current->pid;
		init_waitqueue_head(&thread->wait);
		INIT_LIST_HEAD(&thread->todo);
		rb_link_node(&thread->rb_node, parent, p);
		rb_insert_color(&thread->rb_node, &proc->threads);
		thread->looper |= BINDER_LOOPER_STATE_NEED_RETURN;
		thread->return_error = BR_OK;
		thread->return_error2 = BR_OK;
	}
	return thread;
}

static int binder_free_thread(struct binder_proc *proc,
			      struct binder_thread *thread)
{
	struct binder_transaction *t;
	struct binder_transaction *send_reply = NULL;
	int active_transactions = 0;

	rb_erase(&thread->rb_node, &proc->threads);
	t = thread->transaction_stack;
	if (t && t->to_thread == thread)
		send_reply = t;
	while (t) {
		active_transactions++;
		binder_debug(BINDER_DEBUG_DEAD_TRANSACTION,
			     "binder: release %d:%d transaction %d "
			     "%s, still active\n", proc->pid, thread->pid,
			     t->debug_id,
			     (t->to_thread == thread) ? "in" : "out");

		if (t->to_thread == thread) {
			t->to_proc = NULL;
			t->to_thread = NULL;
			if (t->buffer) {
				t->buffer->transaction = NULL;
				t->buffer = NULL;
			}
			t = t->to_parent;
		} else if (t->from == thread) {
			t->from = NULL;
			t = t->from_parent;
		} else
			BUG();
	}
	if (send_reply)
		binder_send_failed_reply(send_reply, BR_DEAD_REPLY);
	binder_release_work(&thread->todo);
	kfree(thread);
	binder_stats_deleted(BINDER_STAT_THREAD);
	return active_transactions;
}

static unsigned int binder_poll(struct file *filp,
				struct poll_table_struct *wait)
{
	struct binder_proc *proc = filp->private_data;
	struct binder_thread *thread = NULL;
	int wait_for_proc_work;

	mutex_lock(&binder_lock);
	thread = binder_get_thread(proc);

	wait_for_proc_work = thread->transaction_stack == NULL &&
		list_empty(&thread->todo) && thread->return_error == BR_OK;
	mutex_unlock(&binder_lock);

	if (wait_for_proc_work) {
		if (binder_has_proc_work(proc, thread))
			return POLLIN;
		poll_wait(filp, &proc->wait, wait);
		if (binder_has_proc_work(proc, thread))
			return POLLIN;
	} else {
		if (binder_has_thread_work(thread))
			return POLLIN;
		poll_wait(filp, &thread->wait, wait);
		if (binder_has_thread_work(thread))
			return POLLIN;
	}
	return 0;
}

static long binder_ioctl(struct file *filp, unsigned int cmd, unsigned long arg)
{
	int ret;
	struct binder_proc *proc = filp->private_data;
	struct binder_thread *thread;
	unsigned int size = _IOC_SIZE(cmd);
	void __user *ubuf = (void __user *)arg;

	/*printk(KERN_INFO "binder_ioctl: %d:%d %x %lx\n", proc->pid, current->pid, cmd, arg);*/

	ret = wait_event_interruptible(binder_user_error_wait, binder_stop_on_user_error < 2);
	if (ret)
		return ret;

	mutex_lock(&binder_lock);
	thread = binder_get_thread(proc);
	if (thread == NULL) {
		ret = -ENOMEM;
		goto err;
	}

	switch (cmd) {
	case BINDER_WRITE_READ: {
		struct binder_write_read bwr;
		if (size != sizeof(struct binder_write_read)) {
			ret = -EINVAL;
			goto err;
		}
		if (copy_from_user(&bwr, ubuf, sizeof(bwr))) {
			ret = -EFAULT;
			goto err;
		}
		binder_debug(BINDER_DEBUG_READ_WRITE,
			     "binder: %d:%d write %ld at %08lx, read %ld at %08lx\n",
			     proc->pid, thread->pid, bwr.write_size, bwr.write_buffer,
			     bwr.read_size, bwr.read_buffer);

		if (bwr.write_size > 0) {
			ret = binder_thread_write(proc, thread, (void __user *)bwr.write_buffer, bwr.write_size, &bwr.write_consumed);
			if (ret < 0) {
				bwr.read_consumed = 0;
				if (copy_to_user(ubuf, &bwr, sizeof(bwr)))
					ret = -EFAULT;
				goto err;
			}
		}
		if (bwr.read_size > 0) {
			ret = binder_thread_read(proc, thread, (void __user *)bwr.read_buffer, bwr.read_size, &bwr.read_consumed, filp->f_flags & O_NONBLOCK);
			if (!list_empty(&proc->todo))
				wake_up_interruptible(&proc->wait);
			if (ret < 0) {
				if (copy_to_user(ubuf, &bwr, sizeof(bwr)))
					ret = -EFAULT;
				goto err;
			}
		}
		binder_debug(BINDER_DEBUG_READ_WRITE,
			     "binder: %d:%d wrote %ld of %ld, read return %ld of %ld\n",
			     proc->pid, thread->pid, bwr.write_consumed, bwr.write_size,
			     bwr.read_consumed, bwr.read_size);
		if (copy_to_user(ubuf, &bwr, sizeof(bwr))) {
			ret = -EFAULT;
			goto err;
		}
		break;
	}
	case BINDER_SET_MAX_THREADS:
		if (copy_from_user(&proc->max_threads, ubuf, sizeof(proc->max_threads))) {
			ret = -EINVAL;
			goto err;
		}
		break;
	case BINDER_SET_CONTEXT_MGR:
		if (binder_context_mgr_node != NULL) {
			printk(KERN_ERR "binder: BINDER_SET_CONTEXT_MGR already set\n");
			ret = -EBUSY;
			goto err;
		}
		if (binder_context_mgr_uid != -1) {
			if (binder_context_mgr_uid != current->cred->euid) {
				printk(KERN_ERR "binder: BINDER_SET_"
				       "CONTEXT_MGR bad uid %d != %d\n",
				       current->cred->euid,
				       binder_context_mgr_uid);
				ret = -EPERM;
				goto err;
			}
		} else
			binder_context_mgr_uid = current->cred->euid;
		binder_context_mgr_node = binder_new_node(proc, NULL, NULL);
		if (binder_context_mgr_node == NULL) {
			ret = -ENOMEM;
			goto err;
		}
		binder_context_mgr_node->local_weak_refs++;
		binder_context_mgr_node->local_strong_refs++;
		binder_context_mgr_node->has_strong_ref = 1;
		binder_context_mgr_node->has_weak_ref = 1;
		break;
	case BINDER_THREAD_EXIT:
		binder_debug(BINDER_DEBUG_THREADS, "binder: %d:%d exit\n",
			     proc->pid, thread->pid);
		binder_free_thread(proc, thread);
		thread = NULL;
		break;
	case BINDER_VERSION:
		if (size != sizeof(struct binder_version)) {
			ret = -EINVAL;
			goto err;
		}
		if (put_user(BINDER_CURRENT_PROTOCOL_VERSION, &((struct binder_version *)ubuf)->protocol_version)) {
			ret = -EINVAL;
			goto err;
		}
		break;
	default:
		ret = -EINVAL;
		goto err;
	}
	ret = 0;
err:
	if (thread)
		thread->looper &= ~BINDER_LOOPER_STATE_NEED_RETURN;
	mutex_unlock(&binder_lock);
	wait_event_interruptible(binder_user_error_wait, binder_stop_on_user_error < 2);
	if (ret && ret != -ERESTARTSYS)
		printk(KERN_INFO "binder: %d:%d ioctl %x %lx returned %d\n", proc->pid, current->pid, cmd, arg, ret);
	return ret;
}

static void binder_vma_open(struct vm_area_struct *vma)
{
	struct binder_proc *proc = vma->vm_private_data;
	binder_debug(BINDER_DEBUG_OPEN_CLOSE,
		     "binder: %d open vm area %lx-%lx (%ld K) vma %lx pagep %lx\n",
		     proc->pid, vma->vm_start, vma->vm_end,
		     (vma->vm_end - vma->vm_start) / SZ_1K, vma->vm_flags,
		     (unsigned long)pgprot_val(vma->vm_page_prot));
}

static void binder_vma_close(struct vm_area_struct *vma)
{
	struct binder_proc *proc = vma->vm_private_data;
	binder_debug(BINDER_DEBUG_OPEN_CLOSE,
		     "binder: %d close vm area %lx-%lx (%ld K) vma %lx pagep %lx\n",
		     proc->pid, vma->vm_start, vma->vm_end,
		     (vma->vm_end - vma->vm_start) / SZ_1K, vma->vm_flags,
		     (unsigned long)pgprot_val(vma->vm_page_prot));
	proc->vma = NULL;
	proc->vma_vm_mm = NULL;
	binder_defer_work(proc, BINDER_DEFERRED_PUT_FILES);
}

static struct vm_operations_struct binder_vm_ops = {
	.open = binder_vma_open,
	.close = binder_vma_close,
};

static int binder_mmap(struct file *filp, struct vm_area_struct *vma)
{
	int ret;
	struct vm_struct *area;
	struct binder_proc *proc = filp->private_data;
	const char *failure_string;
	struct binder_buffer *buffer;

	if ((vma->vm_end - vma->vm_start) > SZ_4M)
		vma->vm_end = vma->vm_start + SZ_4M;

	binder_debug(BINDER_DEBUG_OPEN_CLOSE,
		     "binder_mmap: %d %lx-%lx (%ld K) vma %lx pagep %lx\n",
		     proc->pid, vma->vm_start, vma->vm_end,
		     (vma->vm_end - vma->vm_start) / SZ_1K, vma->vm_flags,
		     (unsigned long)pgprot_val(vma->vm_page_prot));

	if (vma->vm_flags & FORBIDDEN_MMAP_FLAGS) {
		ret = -EPERM;
		failure_string = "bad vm_flags";
		goto err_bad_arg;
	}
	vma->vm_flags = (vma->vm_flags | VM_DONTCOPY) & ~VM_MAYWRITE;

	mutex_lock(&binder_mmap_lock);
	if (proc->buffer) {
		ret = -EBUSY;
		failure_string = "already mapped";
		goto err_already_mapped;
	}

	area = get_vm_area(vma->vm_end - vma->vm_start, VM_IOREMAP);
	if (area == NULL) {
		ret = -ENOMEM;
		failure_string = "get_vm_area";
		goto err_get_vm_area_failed;
	}
	proc->buffer = area->addr;
	proc->user_buffer_offset = vma->vm_start - (uintptr_t)proc->buffer;
	mutex_unlock(&binder_mmap_lock);

#ifdef CONFIG_CPU_CACHE_VIPT
	if (cache_is_vipt_aliasing()) {
		while (CACHE_COLOUR((vma->vm_start ^ (uint32_t)proc->buffer))) {
			printk(KERN_INFO "binder_mmap: %d %lx-%lx maps %p bad alignment\n", proc->pid, vma->vm_start, vma->vm_end, proc->buffer);
			vma->vm_start += PAGE_SIZE;
		}
	}
#endif
	proc->pages = kzalloc(sizeof(proc->pages[0]) * ((vma->vm_end - vma->vm_start) / PAGE_SIZE), GFP_KERNEL);
	if (proc->pages == NULL) {
		ret = -ENOMEM;
		failure_string = "alloc page array";
		goto err_alloc_pages_failed;
	}
	proc->buffer_size = vma->vm_end - vma->vm_start;

	vma->vm_ops = &binder_vm_ops;
	vma->vm_private_data = proc;

	if (binder_update_page_range(proc, 1, proc->buffer, proc->buffer + PAGE_SIZE, vma)) {
		ret = -ENOMEM;
		failure_string = "alloc small buf";
		goto err_alloc_small_buf_failed;
	}
	buffer = proc->buffer;
	INIT_LIST_HEAD(&proc->buffers);
	list_add(&buffer->entry, &proc->buffers);
	buffer->free = 1;
	binder_insert_free_buffer(proc, buffer);
	proc->free_async_space = proc->buffer_size / 2;
	barrier();
	proc->files = get_files_struct(proc->tsk);
	proc->vma = vma;
	proc->vma_vm_mm = vma->vm_mm;

	/*printk(KERN_INFO "binder_mmap: %d %lx-%lx maps %p\n",
		 proc->pid, vma->vm_start, vma->vm_end, proc->buffer);*/
	return 0;

err_alloc_small_buf_failed:
	kfree(proc->pages);
	proc->pages = NULL;
err_alloc_pages_failed:
	mutex_lock(&binder_mmap_lock);
	vfree(proc->buffer);
	proc->buffer = NULL;
err_get_vm_area_failed:
err_already_mapped:
	mutex_unlock(&binder_mmap_lock);
err_bad_arg:
	printk(KERN_ERR "binder_mmap: %d %lx-%lx %s failed %d\n",
	       proc->pid, vma->vm_start, vma->vm_end, failure_string, ret);
	return ret;
}

static int binder_open(struct inode *nodp, struct file *filp)
{
	struct binder_proc *proc;

	binder_debug(BINDER_DEBUG_OPEN_CLOSE, "binder_open: %d:%d\n",
		     current->group_leader->pid, current->pid);

	proc = kzalloc(sizeof(*proc), GFP_KERNEL);
	if (proc == NULL)
		return -ENOMEM;
	get_task_struct(current);
	proc->tsk = current;
	INIT_LIST_HEAD(&proc->todo);
	init_waitqueue_head(&proc->wait);
	proc->default_priority = task_nice(current);
	mutex_lock(&binder_lock);
	binder_stats_created(BINDER_STAT_PROC);
	hlist_add_head(&proc->proc_node, &binder_procs);
	proc->pid = current->group_leader->pid;
	INIT_LIST_HEAD(&proc->delivered_death);
	filp->private_data = proc;
	mutex_unlock(&binder_lock);

	if (binder_debugfs_dir_entry_proc) {
		char strbuf[11];
		snprintf(strbuf, sizeof(strbuf), "%u", proc->pid);
		proc->debugfs_entry = debugfs_create_file(strbuf, S_IRUGO,
			binder_debugfs_dir_entry_proc, proc, &binder_proc_fops);
	}

	return 0;
}

static int binder_flush(struct file *filp, fl_owner_t id)
{
	struct binder_proc *proc = filp->private_data;

	binder_defer_work(proc, BINDER_DEFERRED_FLUSH);

	return 0;
}

static void binder_deferred_flush(struct binder_proc *proc)
{
	struct rb_node *n;
	int wake_count = 0;
	for (n = rb_first(&proc->threads); n != NULL; n = rb_next(n)) {
		struct binder_thread *thread = rb_entry(n, struct binder_thread, rb_node);
		thread->looper |= BINDER_LOOPER_STATE_NEED_RETURN;
		if (thread->looper & BINDER_LOOPER_STATE_WAITING) {
			wake_up_interruptible(&thread->wait);
			wake_count++;
		}
	}
	wake_up_interruptible_all(&proc->wait);

	binder_debug(BINDER_DEBUG_OPEN_CLOSE,
		     "binder_flush: %d woke %d threads\n", proc->pid,
		     wake_count);
}

static int binder_release(struct inode *nodp, struct file *filp)
{
	struct binder_proc *proc = filp->private_data;
	debugfs_remove(proc->debugfs_entry);
	binder_defer_work(proc, BINDER_DEFERRED_RELEASE);

	return 0;
}

static void binder_deferred_release(struct binder_proc *proc)
{
	struct hlist_node *pos;
	struct binder_transaction *t;
	struct rb_node *n;
	int threads, nodes, incoming_refs, outgoing_refs, buffers, active_transactions, page_count;

	BUG_ON(proc->vma);
	BUG_ON(proc->files);

	hlist_del(&proc->proc_node);
	if (binder_context_mgr_node && binder_context_mgr_node->proc == proc) {
		binder_debug(BINDER_DEBUG_DEAD_BINDER,
			     "binder_release: %d context_mgr_node gone\n",
			     proc->pid);
		binder_context_mgr_node = NULL;
	}

	threads = 0;
	active_transactions = 0;
	while ((n = rb_first(&proc->threads))) {
		struct binder_thread *thread = rb_entry(n, struct binder_thread, rb_node);
		threads++;
		active_transactions += binder_free_thread(proc, thread);
	}
	nodes = 0;
	incoming_refs = 0;
	while ((n = rb_first(&proc->nodes))) {
		struct binder_node *node = rb_entry(n, struct binder_node, rb_node);

		nodes++;
		rb_erase(&node->rb_node, &proc->nodes);
		list_del_init(&node->work.entry);
		if (hlist_empty(&node->refs)) {
			kfree(node);
			binder_stats_deleted(BINDER_STAT_NODE);
		} else {
			struct binder_ref *ref;
			int death = 0;

			node->proc = NULL;
			node->local_strong_refs = 0;
			node->local_weak_refs = 0;
			hlist_add_head(&node->dead_node, &binder_dead_nodes);

			hlist_for_each_entry(ref, pos, &node->refs, node_entry) {
				incoming_refs++;
				if (ref->death) {
					death++;
					if (list_empty(&ref->death->work.entry)) {
						ref->death->work.type = BINDER_WORK_DEAD_BINDER;
						list_add_tail(&ref->death->work.entry, &ref->proc->todo);
						wake_up_interruptible(&ref->proc->wait);
					} else
						BUG();
				}
			}
			binder_debug(BINDER_DEBUG_DEAD_BINDER,
				     "binder: node %d now dead, "
				     "refs %d, death %d\n", node->debug_id,
				     incoming_refs, death);
		}
	}
	outgoing_refs = 0;
	while ((n = rb_first(&proc->refs_by_desc))) {
		struct binder_ref *ref = rb_entry(n, struct binder_ref,
						  rb_node_desc);
		outgoing_refs++;
		binder_delete_ref(ref);
	}
	binder_release_work(&proc->todo);
	buffers = 0;

	while ((n = rb_first(&proc->allocated_buffers))) {
		struct binder_buffer *buffer = rb_entry(n, struct binder_buffer,
							rb_node);
		t = buffer->transaction;
		if (t) {
			t->buffer = NULL;
			buffer->transaction = NULL;
			printk(KERN_ERR "binder: release proc %d, "
			       "transaction %d, not freed\n",
			       proc->pid, t->debug_id);
			/*BUG();*/
		}
		binder_free_buf(proc, buffer);
		buffers++;
	}

	binder_stats_deleted(BINDER_STAT_PROC);

	page_count = 0;
	if (proc->pages) {
		int i;
		for (i = 0; i < proc->buffer_size / PAGE_SIZE; i++) {
			if (proc->pages[i]) {
				void *page_addr = proc->buffer + i * PAGE_SIZE;
				binder_debug(BINDER_DEBUG_BUFFER_ALLOC,
					     "binder_release: %d: "
					     "page %d at %p not freed\n",
					     proc->pid, i,
					     page_addr);
				unmap_kernel_range((unsigned long)page_addr,
					PAGE_SIZE);
				__free_page(proc->pages[i]);
				page_count++;
			}
		}
		kfree(proc->pages);
		vfree(proc->buffer);
	}

	put_task_struct(proc->tsk);

	binder_debug(BINDER_DEBUG_OPEN_CLOSE,
		     "binder_release: %d threads %d, nodes %d (ref %d), "
		     "refs %d, active transactions %d, buffers %d, "
		     "pages %d\n",
		     proc->pid, threads, nodes, incoming_refs, outgoing_refs,
		     active_transactions, buffers, page_count);

	kfree(proc);
}

static void binder_deferred_func(struct work_struct *work)
{
	struct binder_proc *proc;
	struct files_struct *files;

	int defer;
	do {
		mutex_lock(&binder_lock);
		mutex_lock(&binder_deferred_lock);
		if (!hlist_empty(&binder_deferred_list)) {
			proc = hlist_entry(binder_deferred_list.first,
					struct binder_proc, deferred_work_node);
			hlist_del_init(&proc->deferred_work_node);
			defer = proc->deferred_work;
			proc->deferred_work = 0;
		} else {
			proc = NULL;
			defer = 0;
		}
		mutex_unlock(&binder_deferred_lock);

		files = NULL;
		if (defer & BINDER_DEFERRED_PUT_FILES) {
			files = proc->files;
			if (files)
				proc->files = NULL;
		}

		if (defer & BINDER_DEFERRED_FLUSH)
			binder_deferred_flush(proc);

		if (defer & BINDER_DEFERRED_RELEASE)
			binder_deferred_release(proc); /* frees proc */

		mutex_unlock(&binder_lock);
		if (files)
			put_files_struct(files);
	} while (proc);
}
static DECLARE_WORK(binder_deferred_work, binder_deferred_func);

static void
binder_defer_work(struct binder_proc *proc, enum binder_deferred_state defer)
{
	mutex_lock(&binder_deferred_lock);
	proc->deferred_work |= defer;
	if (hlist_unhashed(&proc->deferred_work_node)) {
		hlist_add_head(&proc->deferred_work_node,
				&binder_deferred_list);
		queue_work(binder_deferred_workqueue, &binder_deferred_work);
	}
	mutex_unlock(&binder_deferred_lock);
}

static void print_binder_transaction(struct seq_file *m, const char *prefix,
				     struct binder_transaction *t)
{
	seq_printf(m,
		   "%s %d: %p from %d:%d to %d:%d code %x flags %x pri %ld r%d",
		   prefix, t->debug_id, t,
		   t->from ? t->from->proc->pid : 0,
		   t->from ? t->from->pid : 0,
		   t->to_proc ? t->to_proc->pid : 0,
		   t->to_thread ? t->to_thread->pid : 0,
		   t->code, t->flags, t->priority, t->need_reply);
	if (t->buffer == NULL) {
		seq_puts(m, " buffer free\n");
		return;
	}
	if (t->buffer->target_node)
		seq_printf(m, " node %d",
			   t->buffer->target_node->debug_id);
	seq_printf(m, " size %zd:%zd data %p\n",
		   t->buffer->data_size, t->buffer->offsets_size,
		   t->buffer->data);
}

static void print_binder_buffer(struct seq_file *m, const char *prefix,
				struct binder_buffer *buffer)
{
	seq_printf(m, "%s %d: %p size %zd:%zd %s\n",
		   prefix, buffer->debug_id, buffer->data,
		   buffer->data_size, buffer->offsets_size,
		   buffer->transaction ? "active" : "delivered");
}

static void print_binder_work(struct seq_file *m, const char *prefix,
			      const char *transaction_prefix,
			      struct binder_work *w)
{
	struct binder_node *node;
	struct binder_transaction *t;

	switch (w->type) {
	case BINDER_WORK_TRANSACTION:
		t = container_of(w, struct binder_transaction, work);
		print_binder_transaction(m, transaction_prefix, t);
		break;
	case BINDER_WORK_TRANSACTION_COMPLETE:
		seq_printf(m, "%stransaction complete\n", prefix);
		break;
	case BINDER_WORK_NODE:
		node = container_of(w, struct binder_node, work);
		seq_printf(m, "%snode work %d: u%p c%p\n",
			   prefix, node->debug_id, node->ptr, node->cookie);
		break;
	case BINDER_WORK_DEAD_BINDER:
		seq_printf(m, "%shas dead binder\n", prefix);
		break;
	case BINDER_WORK_DEAD_BINDER_AND_CLEAR:
		seq_printf(m, "%shas cleared dead binder\n", prefix);
		break;
	case BINDER_WORK_CLEAR_DEATH_NOTIFICATION:
		seq_printf(m, "%shas cleared death notification\n", prefix);
		break;
	default:
		seq_printf(m, "%sunknown work: type %d\n", prefix, w->type);
		break;
	}
}

static void print_binder_thread(struct seq_file *m,
				struct binder_thread *thread,
				int print_always)
{
	struct binder_transaction *t;
	struct binder_work *w;
	size_t start_pos = m->count;
	size_t header_pos;

	seq_printf(m, "  thread %d: l %02x\n", thread->pid, thread->looper);
	header_pos = m->count;
	t = thread->transaction_stack;
	while (t) {
		if (t->from == thread) {
			print_binder_transaction(m,
						 "    outgoing transaction", t);
			t = t->from_parent;
		} else if (t->to_thread == thread) {
			print_binder_transaction(m,
						 "    incoming transaction", t);
			t = t->to_parent;
		} else {
			print_binder_transaction(m, "    bad transaction", t);
			t = NULL;
		}
	}
	list_for_each_entry(w, &thread->todo, entry) {
		print_binder_work(m, "    ", "    pending transaction", w);
	}
	if (!print_always && m->count == header_pos)
		m->count = start_pos;
}

static void print_binder_node(struct seq_file *m, struct binder_node *node)
{
	struct binder_ref *ref;
	struct hlist_node *pos;
	struct binder_work *w;
	int count;

	count = 0;
	hlist_for_each_entry(ref, pos, &node->refs, node_entry)
		count++;

	seq_printf(m, "  node %d: u%p c%p hs %d hw %d ls %d lw %d is %d iw %d",
		   node->debug_id, node->ptr, node->cookie,
		   node->has_strong_ref, node->has_weak_ref,
		   node->local_strong_refs, node->local_weak_refs,
		   node->internal_strong_refs, count);
	if (count) {
		seq_puts(m, " proc");
		hlist_for_each_entry(ref, pos, &node->refs, node_entry)
			seq_printf(m, " %d", ref->proc->pid);
	}
	seq_puts(m, "\n");
	list_for_each_entry(w, &node->async_todo, entry)
		print_binder_work(m, "    ",
				  "    pending async transaction", w);
}

static void print_binder_ref(struct seq_file *m, struct binder_ref *ref)
{
	seq_printf(m, "  ref %d: desc %d %snode %d s %d w %d d %p\n",
		   ref->debug_id, ref->desc, ref->node->proc ? "" : "dead ",
		   ref->node->debug_id, ref->strong, ref->weak, ref->death);
}

static void print_binder_proc(struct seq_file *m,
			      struct binder_proc *proc, int print_all)
{
	struct binder_work *w;
	struct rb_node *n;
	size_t start_pos = m->count;
	size_t header_pos;

	seq_printf(m, "proc %d\n", proc->pid);
	header_pos = m->count;

	for (n = rb_first(&proc->threads); n != NULL; n = rb_next(n))
		print_binder_thread(m, rb_entry(n, struct binder_thread,
						rb_node), print_all);
	for (n = rb_first(&proc->nodes); n != NULL; n = rb_next(n)) {
		struct binder_node *node = rb_entry(n, struct binder_node,
						    rb_node);
		if (print_all || node->has_async_transaction)
			print_binder_node(m, node);
	}
	if (print_all) {
		for (n = rb_first(&proc->refs_by_desc);
		     n != NULL;
		     n = rb_next(n))
			print_binder_ref(m, rb_entry(n, struct binder_ref,
						     rb_node_desc));
	}
	for (n = rb_first(&proc->allocated_buffers); n != NULL; n = rb_next(n))
		print_binder_buffer(m, "  buffer",
				    rb_entry(n, struct binder_buffer, rb_node));
	list_for_each_entry(w, &proc->todo, entry)
		print_binder_work(m, "  ", "  pending transaction", w);
	list_for_each_entry(w, &proc->delivered_death, entry) {
		seq_puts(m, "  has delivered dead binder\n");
		break;
	}
	if (!print_all && m->count == header_pos)
		m->count = start_pos;
}

static const char *binder_return_strings[] = {
	"BR_ERROR",
	"BR_OK",
	"BR_TRANSACTION",
	"BR_REPLY",
	"BR_ACQUIRE_RESULT",
	"BR_DEAD_REPLY",
	"BR_TRANSACTION_COMPLETE",
	"BR_INCREFS",
	"BR_ACQUIRE",
	"BR_RELEASE",
	"BR_DECREFS",
	"BR_ATTEMPT_ACQUIRE",
	"BR_NOOP",
	"BR_SPAWN_LOOPER",
	"BR_FINISHED",
	"BR_DEAD_BINDER",
	"BR_CLEAR_DEATH_NOTIFICATION_DONE",
	"BR_FAILED_REPLY"
};

static const char *binder_command_strings[] = {
	"BC_TRANSACTION",
	"BC_REPLY",
	"BC_ACQUIRE_RESULT",
	"BC_FREE_BUFFER",
	"BC_INCREFS",
	"BC_ACQUIRE",
	"BC_RELEASE",
	"BC_DECREFS",
	"BC_INCREFS_DONE",
	"BC_ACQUIRE_DONE",
	"BC_ATTEMPT_ACQUIRE",
	"BC_REGISTER_LOOPER",
	"BC_ENTER_LOOPER",
	"BC_EXIT_LOOPER",
	"BC_REQUEST_DEATH_NOTIFICATION",
	"BC_CLEAR_DEATH_NOTIFICATION",
	"BC_DEAD_BINDER_DONE"
};

static const char *binder_objstat_strings[] = {
	"proc",
	"thread",
	"node",
	"ref",
	"death",
	"transaction",
	"transaction_complete"
};

static void print_binder_stats(struct seq_file *m, const char *prefix,
			       struct binder_stats *stats)
{
	int i;

	BUILD_BUG_ON(ARRAY_SIZE(stats->bc) !=
		     ARRAY_SIZE(binder_command_strings));
	for (i = 0; i < ARRAY_SIZE(stats->bc); i++) {
		if (stats->bc[i])
			seq_printf(m, "%s%s: %d\n", prefix,
				   binder_command_strings[i], stats->bc[i]);
	}

	BUILD_BUG_ON(ARRAY_SIZE(stats->br) !=
		     ARRAY_SIZE(binder_return_strings));
	for (i = 0; i < ARRAY_SIZE(stats->br); i++) {
		if (stats->br[i])
			seq_printf(m, "%s%s: %d\n", prefix,
				   binder_return_strings[i], stats->br[i]);
	}

	BUILD_BUG_ON(ARRAY_SIZE(stats->obj_created) !=
		     ARRAY_SIZE(binder_objstat_strings));
	BUILD_BUG_ON(ARRAY_SIZE(stats->obj_created) !=
		     ARRAY_SIZE(stats->obj_deleted));
	for (i = 0; i < ARRAY_SIZE(stats->obj_created); i++) {
		if (stats->obj_created[i] || stats->obj_deleted[i])
			seq_printf(m, "%s%s: active %d total %d\n", prefix,
				binder_objstat_strings[i],
				stats->obj_created[i] - stats->obj_deleted[i],
				stats->obj_created[i]);
	}
}

static void print_binder_proc_stats(struct seq_file *m,
				    struct binder_proc *proc)
{
	struct binder_work *w;
	struct rb_node *n;
	int count, strong, weak;

	seq_printf(m, "proc %d\n", proc->pid);
	count = 0;
	for (n = rb_first(&proc->threads); n != NULL; n = rb_next(n))
		count++;
	seq_printf(m, "  threads: %d\n", count);
	seq_printf(m, "  requested threads: %d+%d/%d\n"
			"  ready threads %d\n"
			"  free async space %zd\n", proc->requested_threads,
			proc->requested_threads_started, proc->max_threads,
			proc->ready_threads, proc->free_async_space);
	count = 0;
	for (n = rb_first(&proc->nodes); n != NULL; n = rb_next(n))
		count++;
	seq_printf(m, "  nodes: %d\n", count);
	count = 0;
	strong = 0;
	weak = 0;
	for (n = rb_first(&proc->refs_by_desc); n != NULL; n = rb_next(n)) {
		struct binder_ref *ref = rb_entry(n, struct binder_ref,
						  rb_node_desc);
		count++;
		strong += ref->strong;
		weak += ref->weak;
	}
	seq_printf(m, "  refs: %d s %d w %d\n", count, strong, weak);

	count = 0;
	for (n = rb_first(&proc->allocated_buffers); n != NULL; n = rb_next(n))
		count++;
	seq_printf(m, "  buffers: %d\n", count);

	count = 0;
	list_for_each_entry(w, &proc->todo, entry) {
		switch (w->type) {
		case BINDER_WORK_TRANSACTION:
			count++;
			break;
		default:
			break;
		}
	}
	seq_printf(m, "  pending transactions: %d\n", count);

	print_binder_stats(m, "  ", &proc->stats);
}


static int binder_state_show(struct seq_file *m, void *unused)
{
	struct binder_proc *proc;
	struct hlist_node *pos;
	struct binder_node *node;
	int do_lock = !binder_debug_no_lock;

	if (do_lock)
		mutex_lock(&binder_lock);

	seq_puts(m, "binder state:\n");

	if (!hlist_empty(&binder_dead_nodes))
		seq_puts(m, "dead nodes:\n");
	hlist_for_each_entry(node, pos, &binder_dead_nodes, dead_node)
		print_binder_node(m, node);

	hlist_for_each_entry(proc, pos, &binder_procs, proc_node)
		print_binder_proc(m, proc, 1);
	if (do_lock)
		mutex_unlock(&binder_lock);
	return 0;
}

static int binder_stats_show(struct seq_file *m, void *unused)
{
	struct binder_proc *proc;
	struct hlist_node *pos;
	int do_lock = !binder_debug_no_lock;

	if (do_lock)
		mutex_lock(&binder_lock);

	seq_puts(m, "binder stats:\n");

	print_binder_stats(m, "", &binder_stats);

	hlist_for_each_entry(proc, pos, &binder_procs, proc_node)
		print_binder_proc_stats(m, proc);
	if (do_lock)
		mutex_unlock(&binder_lock);
	return 0;
}

static int binder_transactions_show(struct seq_file *m, void *unused)
{
	struct binder_proc *proc;
	struct hlist_node *pos;
	int do_lock = !binder_debug_no_lock;

	if (do_lock)
		mutex_lock(&binder_lock);

	seq_puts(m, "binder transactions:\n");
	hlist_for_each_entry(proc, pos, &binder_procs, proc_node)
		print_binder_proc(m, proc, 0);
	if (do_lock)
		mutex_unlock(&binder_lock);
	return 0;
}

static int binder_proc_show(struct seq_file *m, void *unused)
{
	struct binder_proc *proc = m->private;
	int do_lock = !binder_debug_no_lock;

	if (do_lock)
		mutex_lock(&binder_lock);
	seq_puts(m, "binder proc state:\n");
	print_binder_proc(m, proc, 1);
	if (do_lock)
		mutex_unlock(&binder_lock);
	return 0;
}

static void print_binder_transaction_log_entry(struct seq_file *m,
					struct binder_transaction_log_entry *e)
{
	seq_printf(m,
		   "%d: %s from %d:%d to %d:%d node %d handle %d size %d:%d\n",
		   e->debug_id, (e->call_type == 2) ? "reply" :
		   ((e->call_type == 1) ? "async" : "call "), e->from_proc,
		   e->from_thread, e->to_proc, e->to_thread, e->to_node,
		   e->target_handle, e->data_size, e->offsets_size);
}

static int binder_transaction_log_show(struct seq_file *m, void *unused)
{
	struct binder_transaction_log *log = m->private;
	int i;

	if (log->full) {
		for (i = log->next; i < ARRAY_SIZE(log->entry); i++)
			print_binder_transaction_log_entry(m, &log->entry[i]);
	}
	for (i = 0; i < log->next; i++)
		print_binder_transaction_log_entry(m, &log->entry[i]);
	return 0;
}

static const struct file_operations binder_fops = {
	.owner = THIS_MODULE,
	.poll = binder_poll,
	.unlocked_ioctl = binder_ioctl,
	.mmap = binder_mmap,
	.open = binder_open,
	.flush = binder_flush,
	.release = binder_release,
};

static struct miscdevice binder_miscdev = {
	.minor = MISC_DYNAMIC_MINOR,
	.name = "binder",
	.fops = &binder_fops
};

BINDER_DEBUG_ENTRY(state);
BINDER_DEBUG_ENTRY(stats);
BINDER_DEBUG_ENTRY(transactions);
BINDER_DEBUG_ENTRY(transaction_log);

static int __init binder_init(void)
{
	int ret;

	binder_deferred_workqueue = create_singlethread_workqueue("binder");
	if (!binder_deferred_workqueue)
		return -ENOMEM;

	binder_debugfs_dir_entry_root = debugfs_create_dir("binder", NULL);
	if (binder_debugfs_dir_entry_root)
		binder_debugfs_dir_entry_proc = debugfs_create_dir("proc",
						 binder_debugfs_dir_entry_root);
	ret = misc_register(&binder_miscdev);
	if (binder_debugfs_dir_entry_root) {
		debugfs_create_file("state",
				    S_IRUGO,
				    binder_debugfs_dir_entry_root,
				    NULL,
				    &binder_state_fops);
		debugfs_create_file("stats",
				    S_IRUGO,
				    binder_debugfs_dir_entry_root,
				    NULL,
				    &binder_stats_fops);
		debugfs_create_file("transactions",
				    S_IRUGO,
				    binder_debugfs_dir_entry_root,
				    NULL,
				    &binder_transactions_fops);
		debugfs_create_file("transaction_log",
				    S_IRUGO,
				    binder_debugfs_dir_entry_root,
				    &binder_transaction_log,
				    &binder_transaction_log_fops);
		debugfs_create_file("failed_transaction_log",
				    S_IRUGO,
				    binder_debugfs_dir_entry_root,
				    &binder_transaction_log_failed,
				    &binder_transaction_log_fops);
	}
	return ret;
}

device_initcall(binder_init);

MODULE_LICENSE("GPL v2");<|MERGE_RESOLUTION|>--- conflicted
+++ resolved
@@ -633,11 +633,7 @@
 	if (mm) {
 		down_write(&mm->mmap_sem);
 		vma = proc->vma;
-<<<<<<< HEAD
-		if (vma && mm != vma->vm_mm) {
-=======
 		if (vma && mm != proc->vma_vm_mm) {
->>>>>>> e9676695
 			pr_err("binder: %d: vma mm and task mm mismatch\n",
 				proc->pid);
 			vma = NULL;
