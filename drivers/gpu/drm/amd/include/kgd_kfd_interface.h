--- conflicted
+++ resolved
@@ -178,13 +178,9 @@
 	int (*hqd_load)(struct kgd_dev *kgd, void *mqd, uint32_t pipe_id,
 			uint32_t queue_id, uint32_t __user *wptr);
 
-<<<<<<< HEAD
 	int (*hqd_sdma_load)(struct kgd_dev *kgd, void *mqd);
 
-	bool (*hqd_is_occupies)(struct kgd_dev *kgd, uint64_t queue_address,
-=======
 	bool (*hqd_is_occupied)(struct kgd_dev *kgd, uint64_t queue_address,
->>>>>>> b942c653
 				uint32_t pipe_id, uint32_t queue_id);
 
 	int (*hqd_destroy)(struct kgd_dev *kgd, uint32_t reset_type,
