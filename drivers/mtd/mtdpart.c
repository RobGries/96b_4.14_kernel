/*
 * Simple MTD partitioning layer
 *
 * Copyright © 2000 Nicolas Pitre <nico@fluxnic.net>
 * Copyright © 2002 Thomas Gleixner <gleixner@linutronix.de>
 * Copyright © 2000-2010 David Woodhouse <dwmw2@infradead.org>
 *
 * This program is free software; you can redistribute it and/or modify
 * it under the terms of the GNU General Public License as published by
 * the Free Software Foundation; either version 2 of the License, or
 * (at your option) any later version.
 *
 * This program is distributed in the hope that it will be useful,
 * but WITHOUT ANY WARRANTY; without even the implied warranty of
 * MERCHANTABILITY or FITNESS FOR A PARTICULAR PURPOSE.  See the
 * GNU General Public License for more details.
 *
 * You should have received a copy of the GNU General Public License
 * along with this program; if not, write to the Free Software
 * Foundation, Inc., 51 Franklin St, Fifth Floor, Boston, MA  02110-1301  USA
 *
 */

#include <linux/module.h>
#include <linux/types.h>
#include <linux/kernel.h>
#include <linux/slab.h>
#include <linux/list.h>
#include <linux/kmod.h>
#include <linux/mtd/mtd.h>
#include <linux/mtd/partitions.h>
#include <linux/err.h>

#include "mtdcore.h"

/* Our partition linked list */
static LIST_HEAD(mtd_partitions);
static DEFINE_MUTEX(mtd_partitions_mutex);

/**
 * struct mtd_part - our partition node structure
 *
 * @mtd: struct holding partition details
 * @parent: parent mtd - flash device or another partition
 * @offset: partition offset relative to the *flash device*
 */
struct mtd_part {
	struct mtd_info mtd;
	struct mtd_info *parent;
	uint64_t offset;
	struct list_head list;
};

/*
 * Given a pointer to the MTD object in the mtd_part structure, we can retrieve
 * the pointer to that structure.
 */
static inline struct mtd_part *mtd_to_part(const struct mtd_info *mtd)
{
	return container_of(mtd, struct mtd_part, mtd);
}


/*
 * MTD methods which simply translate the effective address and pass through
 * to the _real_ device.
 */

static int part_read(struct mtd_info *mtd, loff_t from, size_t len,
		size_t *retlen, u_char *buf)
{
	struct mtd_part *part = mtd_to_part(mtd);
	struct mtd_ecc_stats stats;
	int res;

	stats = part->parent->ecc_stats;
	res = part->parent->_read(part->parent, from + part->offset, len,
				  retlen, buf);
	if (unlikely(mtd_is_eccerr(res)))
		mtd->ecc_stats.failed +=
			part->parent->ecc_stats.failed - stats.failed;
	else
		mtd->ecc_stats.corrected +=
			part->parent->ecc_stats.corrected - stats.corrected;
	return res;
}

static int part_point(struct mtd_info *mtd, loff_t from, size_t len,
		size_t *retlen, void **virt, resource_size_t *phys)
{
	struct mtd_part *part = mtd_to_part(mtd);

	return part->parent->_point(part->parent, from + part->offset, len,
				    retlen, virt, phys);
}

static int part_unpoint(struct mtd_info *mtd, loff_t from, size_t len)
{
	struct mtd_part *part = mtd_to_part(mtd);

	return part->parent->_unpoint(part->parent, from + part->offset, len);
}

static unsigned long part_get_unmapped_area(struct mtd_info *mtd,
					    unsigned long len,
					    unsigned long offset,
					    unsigned long flags)
{
	struct mtd_part *part = mtd_to_part(mtd);

	offset += part->offset;
	return part->parent->_get_unmapped_area(part->parent, len, offset,
						flags);
}

static int part_read_oob(struct mtd_info *mtd, loff_t from,
		struct mtd_oob_ops *ops)
{
	struct mtd_part *part = mtd_to_part(mtd);
	int res;

	if (from >= mtd->size)
		return -EINVAL;
	if (ops->datbuf && from + ops->len > mtd->size)
		return -EINVAL;

	/*
	 * If OOB is also requested, make sure that we do not read past the end
	 * of this partition.
	 */
	if (ops->oobbuf) {
		size_t len, pages;

		len = mtd_oobavail(mtd, ops);
		pages = mtd_div_by_ws(mtd->size, mtd);
		pages -= mtd_div_by_ws(from, mtd);
		if (ops->ooboffs + ops->ooblen > pages * len)
			return -EINVAL;
	}

	res = part->parent->_read_oob(part->parent, from + part->offset, ops);
	if (unlikely(res)) {
		if (mtd_is_bitflip(res))
			mtd->ecc_stats.corrected++;
		if (mtd_is_eccerr(res))
			mtd->ecc_stats.failed++;
	}
	return res;
}

static int part_read_user_prot_reg(struct mtd_info *mtd, loff_t from,
		size_t len, size_t *retlen, u_char *buf)
{
	struct mtd_part *part = mtd_to_part(mtd);
	return part->parent->_read_user_prot_reg(part->parent, from, len,
						 retlen, buf);
}

static int part_get_user_prot_info(struct mtd_info *mtd, size_t len,
				   size_t *retlen, struct otp_info *buf)
{
	struct mtd_part *part = mtd_to_part(mtd);
	return part->parent->_get_user_prot_info(part->parent, len, retlen,
						 buf);
}

static int part_read_fact_prot_reg(struct mtd_info *mtd, loff_t from,
		size_t len, size_t *retlen, u_char *buf)
{
	struct mtd_part *part = mtd_to_part(mtd);
	return part->parent->_read_fact_prot_reg(part->parent, from, len,
						 retlen, buf);
}

static int part_get_fact_prot_info(struct mtd_info *mtd, size_t len,
				   size_t *retlen, struct otp_info *buf)
{
	struct mtd_part *part = mtd_to_part(mtd);
	return part->parent->_get_fact_prot_info(part->parent, len, retlen,
						 buf);
}

static int part_write(struct mtd_info *mtd, loff_t to, size_t len,
		size_t *retlen, const u_char *buf)
{
	struct mtd_part *part = mtd_to_part(mtd);
	return part->parent->_write(part->parent, to + part->offset, len,
				    retlen, buf);
}

static int part_panic_write(struct mtd_info *mtd, loff_t to, size_t len,
		size_t *retlen, const u_char *buf)
{
	struct mtd_part *part = mtd_to_part(mtd);
	return part->parent->_panic_write(part->parent, to + part->offset, len,
					  retlen, buf);
}

static int part_write_oob(struct mtd_info *mtd, loff_t to,
		struct mtd_oob_ops *ops)
{
	struct mtd_part *part = mtd_to_part(mtd);

	if (to >= mtd->size)
		return -EINVAL;
	if (ops->datbuf && to + ops->len > mtd->size)
		return -EINVAL;
	return part->parent->_write_oob(part->parent, to + part->offset, ops);
}

static int part_write_user_prot_reg(struct mtd_info *mtd, loff_t from,
		size_t len, size_t *retlen, u_char *buf)
{
	struct mtd_part *part = mtd_to_part(mtd);
	return part->parent->_write_user_prot_reg(part->parent, from, len,
						  retlen, buf);
}

static int part_lock_user_prot_reg(struct mtd_info *mtd, loff_t from,
		size_t len)
{
	struct mtd_part *part = mtd_to_part(mtd);
	return part->parent->_lock_user_prot_reg(part->parent, from, len);
}

static int part_writev(struct mtd_info *mtd, const struct kvec *vecs,
		unsigned long count, loff_t to, size_t *retlen)
{
	struct mtd_part *part = mtd_to_part(mtd);
	return part->parent->_writev(part->parent, vecs, count,
				     to + part->offset, retlen);
}

static int part_erase(struct mtd_info *mtd, struct erase_info *instr)
{
	struct mtd_part *part = mtd_to_part(mtd);
	int ret;

	instr->addr += part->offset;
	ret = part->parent->_erase(part->parent, instr);
	if (ret) {
		if (instr->fail_addr != MTD_FAIL_ADDR_UNKNOWN)
			instr->fail_addr -= part->offset;
		instr->addr -= part->offset;
	}
	return ret;
}

void mtd_erase_callback(struct erase_info *instr)
{
	if (instr->mtd->_erase == part_erase) {
		struct mtd_part *part = mtd_to_part(instr->mtd);

		if (instr->fail_addr != MTD_FAIL_ADDR_UNKNOWN)
			instr->fail_addr -= part->offset;
		instr->addr -= part->offset;
	}
	if (instr->callback)
		instr->callback(instr);
}
EXPORT_SYMBOL_GPL(mtd_erase_callback);

static int part_lock(struct mtd_info *mtd, loff_t ofs, uint64_t len)
{
	struct mtd_part *part = mtd_to_part(mtd);
	return part->parent->_lock(part->parent, ofs + part->offset, len);
}

static int part_unlock(struct mtd_info *mtd, loff_t ofs, uint64_t len)
{
	struct mtd_part *part = mtd_to_part(mtd);
	return part->parent->_unlock(part->parent, ofs + part->offset, len);
}

static int part_is_locked(struct mtd_info *mtd, loff_t ofs, uint64_t len)
{
	struct mtd_part *part = mtd_to_part(mtd);
	return part->parent->_is_locked(part->parent, ofs + part->offset, len);
}

static void part_sync(struct mtd_info *mtd)
{
	struct mtd_part *part = mtd_to_part(mtd);
	part->parent->_sync(part->parent);
}

static int part_suspend(struct mtd_info *mtd)
{
	struct mtd_part *part = mtd_to_part(mtd);
	return part->parent->_suspend(part->parent);
}

static void part_resume(struct mtd_info *mtd)
{
	struct mtd_part *part = mtd_to_part(mtd);
	part->parent->_resume(part->parent);
}

static int part_block_isreserved(struct mtd_info *mtd, loff_t ofs)
{
	struct mtd_part *part = mtd_to_part(mtd);
	ofs += part->offset;
	return part->parent->_block_isreserved(part->parent, ofs);
}

static int part_block_isbad(struct mtd_info *mtd, loff_t ofs)
{
	struct mtd_part *part = mtd_to_part(mtd);
	ofs += part->offset;
	return part->parent->_block_isbad(part->parent, ofs);
}

static int part_block_markbad(struct mtd_info *mtd, loff_t ofs)
{
	struct mtd_part *part = mtd_to_part(mtd);
	int res;

	ofs += part->offset;
	res = part->parent->_block_markbad(part->parent, ofs);
	if (!res)
		mtd->ecc_stats.badblocks++;
	return res;
}

static int part_get_device(struct mtd_info *mtd)
{
	struct mtd_part *part = mtd_to_part(mtd);
	return part->parent->_get_device(part->parent);
}

static void part_put_device(struct mtd_info *mtd)
{
	struct mtd_part *part = mtd_to_part(mtd);
	part->parent->_put_device(part->parent);
}

static int part_ooblayout_ecc(struct mtd_info *mtd, int section,
			      struct mtd_oob_region *oobregion)
{
	struct mtd_part *part = mtd_to_part(mtd);

	return mtd_ooblayout_ecc(part->parent, section, oobregion);
}

static int part_ooblayout_free(struct mtd_info *mtd, int section,
			       struct mtd_oob_region *oobregion)
{
	struct mtd_part *part = mtd_to_part(mtd);

	return mtd_ooblayout_free(part->parent, section, oobregion);
}

static const struct mtd_ooblayout_ops part_ooblayout_ops = {
	.ecc = part_ooblayout_ecc,
	.free = part_ooblayout_free,
};

static int part_max_bad_blocks(struct mtd_info *mtd, loff_t ofs, size_t len)
{
	struct mtd_part *part = mtd_to_part(mtd);

	return part->parent->_max_bad_blocks(part->parent,
					     ofs + part->offset, len);
}

static inline void free_partition(struct mtd_part *p)
{
	kfree(p->mtd.name);
	kfree(p);
}

/**
 * mtd_parse_part - parse MTD partition looking for subpartitions
 *
 * @slave: part that is supposed to be a container and should be parsed
 * @types: NULL-terminated array with names of partition parsers to try
 *
 * Some partitions are kind of containers with extra subpartitions (volumes).
 * There can be various formats of such containers. This function tries to use
 * specified parsers to analyze given partition and registers found
 * subpartitions on success.
 */
static int mtd_parse_part(struct mtd_part *slave, const char *const *types)
{
	struct mtd_partitions parsed;
	int err;

	err = parse_mtd_partitions(&slave->mtd, types, &parsed, NULL);
	if (err)
		return err;
	else if (!parsed.nr_parts)
		return -ENOENT;

	err = add_mtd_partitions(&slave->mtd, parsed.parts, parsed.nr_parts);

	mtd_part_parser_cleanup(&parsed);

	return err;
}

static struct mtd_part *allocate_partition(struct mtd_info *parent,
			const struct mtd_partition *part, int partno,
			uint64_t cur_offset)
{
	int wr_alignment = (parent->flags & MTD_NO_ERASE) ? parent->writesize :
							    parent->erasesize;
	struct mtd_part *slave;
	u32 remainder;
	char *name;
	u64 tmp;

	/* allocate the partition structure */
	slave = kzalloc(sizeof(*slave), GFP_KERNEL);
	name = kstrdup(part->name, GFP_KERNEL);
	if (!name || !slave) {
		printk(KERN_ERR"memory allocation error while creating partitions for \"%s\"\n",
		       parent->name);
		kfree(name);
		kfree(slave);
		return ERR_PTR(-ENOMEM);
	}

	/* set up the MTD object for this partition */
	slave->mtd.type = parent->type;
	slave->mtd.flags = parent->flags & ~part->mask_flags;
	slave->mtd.size = part->size;
	slave->mtd.writesize = parent->writesize;
	slave->mtd.writebufsize = parent->writebufsize;
	slave->mtd.oobsize = parent->oobsize;
	slave->mtd.oobavail = parent->oobavail;
	slave->mtd.subpage_sft = parent->subpage_sft;
	slave->mtd.pairing = parent->pairing;

	slave->mtd.name = name;
	slave->mtd.owner = parent->owner;

	/* NOTE: Historically, we didn't arrange MTDs as a tree out of
	 * concern for showing the same data in multiple partitions.
	 * However, it is very useful to have the master node present,
	 * so the MTD_PARTITIONED_MASTER option allows that. The master
	 * will have device nodes etc only if this is set, so make the
	 * parent conditional on that option. Note, this is a way to
	 * distinguish between the master and the partition in sysfs.
	 */
	slave->mtd.dev.parent = IS_ENABLED(CONFIG_MTD_PARTITIONED_MASTER) || mtd_is_partition(parent) ?
				&parent->dev :
				parent->dev.parent;
	slave->mtd.dev.of_node = part->of_node;

	slave->mtd._read = part_read;
	slave->mtd._write = part_write;

	if (parent->_panic_write)
		slave->mtd._panic_write = part_panic_write;

	if (parent->_point && parent->_unpoint) {
		slave->mtd._point = part_point;
		slave->mtd._unpoint = part_unpoint;
	}

	if (parent->_get_unmapped_area)
		slave->mtd._get_unmapped_area = part_get_unmapped_area;
	if (parent->_read_oob)
		slave->mtd._read_oob = part_read_oob;
	if (parent->_write_oob)
		slave->mtd._write_oob = part_write_oob;
	if (parent->_read_user_prot_reg)
		slave->mtd._read_user_prot_reg = part_read_user_prot_reg;
	if (parent->_read_fact_prot_reg)
		slave->mtd._read_fact_prot_reg = part_read_fact_prot_reg;
	if (parent->_write_user_prot_reg)
		slave->mtd._write_user_prot_reg = part_write_user_prot_reg;
	if (parent->_lock_user_prot_reg)
		slave->mtd._lock_user_prot_reg = part_lock_user_prot_reg;
	if (parent->_get_user_prot_info)
		slave->mtd._get_user_prot_info = part_get_user_prot_info;
	if (parent->_get_fact_prot_info)
		slave->mtd._get_fact_prot_info = part_get_fact_prot_info;
	if (parent->_sync)
		slave->mtd._sync = part_sync;
	if (!partno && !parent->dev.class && parent->_suspend &&
	    parent->_resume) {
		slave->mtd._suspend = part_suspend;
		slave->mtd._resume = part_resume;
	}
	if (parent->_writev)
		slave->mtd._writev = part_writev;
	if (parent->_lock)
		slave->mtd._lock = part_lock;
	if (parent->_unlock)
		slave->mtd._unlock = part_unlock;
	if (parent->_is_locked)
		slave->mtd._is_locked = part_is_locked;
	if (parent->_block_isreserved)
		slave->mtd._block_isreserved = part_block_isreserved;
	if (parent->_block_isbad)
		slave->mtd._block_isbad = part_block_isbad;
	if (parent->_block_markbad)
		slave->mtd._block_markbad = part_block_markbad;
	if (parent->_max_bad_blocks)
		slave->mtd._max_bad_blocks = part_max_bad_blocks;

	if (parent->_get_device)
		slave->mtd._get_device = part_get_device;
	if (parent->_put_device)
		slave->mtd._put_device = part_put_device;

	slave->mtd._erase = part_erase;
	slave->parent = parent;
	slave->offset = part->offset;

	if (slave->offset == MTDPART_OFS_APPEND)
		slave->offset = cur_offset;
	if (slave->offset == MTDPART_OFS_NXTBLK) {
		tmp = cur_offset;
		slave->offset = cur_offset;
		remainder = do_div(tmp, wr_alignment);
		if (remainder) {
			slave->offset += wr_alignment - remainder;
			printk(KERN_NOTICE "Moving partition %d: "
			       "0x%012llx -> 0x%012llx\n", partno,
			       (unsigned long long)cur_offset, (unsigned long long)slave->offset);
		}
	}
	if (slave->offset == MTDPART_OFS_RETAIN) {
		slave->offset = cur_offset;
		if (parent->size - slave->offset >= slave->mtd.size) {
			slave->mtd.size = parent->size - slave->offset
							- slave->mtd.size;
		} else {
			printk(KERN_ERR "mtd partition \"%s\" doesn't have enough space: %#llx < %#llx, disabled\n",
				part->name, parent->size - slave->offset,
				slave->mtd.size);
			/* register to preserve ordering */
			goto out_register;
		}
	}
	if (slave->mtd.size == MTDPART_SIZ_FULL)
		slave->mtd.size = parent->size - slave->offset;

	printk(KERN_NOTICE "0x%012llx-0x%012llx : \"%s\"\n", (unsigned long long)slave->offset,
		(unsigned long long)(slave->offset + slave->mtd.size), slave->mtd.name);

	/* let's do some sanity checks */
	if (slave->offset >= parent->size) {
		/* let's register it anyway to preserve ordering */
		slave->offset = 0;
		slave->mtd.size = 0;
		printk(KERN_ERR"mtd: partition \"%s\" is out of reach -- disabled\n",
			part->name);
		goto out_register;
	}
	if (slave->offset + slave->mtd.size > parent->size) {
		slave->mtd.size = parent->size - slave->offset;
		printk(KERN_WARNING"mtd: partition \"%s\" extends beyond the end of device \"%s\" -- size truncated to %#llx\n",
			part->name, parent->name, (unsigned long long)slave->mtd.size);
	}
	if (parent->numeraseregions > 1) {
		/* Deal with variable erase size stuff */
		int i, max = parent->numeraseregions;
		u64 end = slave->offset + slave->mtd.size;
		struct mtd_erase_region_info *regions = parent->eraseregions;

		/* Find the first erase regions which is part of this
		 * partition. */
		for (i = 0; i < max && regions[i].offset <= slave->offset; i++)
			;
		/* The loop searched for the region _behind_ the first one */
		if (i > 0)
			i--;

		/* Pick biggest erasesize */
		for (; i < max && regions[i].offset < end; i++) {
			if (slave->mtd.erasesize < regions[i].erasesize) {
				slave->mtd.erasesize = regions[i].erasesize;
			}
		}
		BUG_ON(slave->mtd.erasesize == 0);
	} else {
		/* Single erase size */
		slave->mtd.erasesize = parent->erasesize;
	}

<<<<<<< HEAD
=======
	/*
	 * Slave erasesize might differ from the master one if the master
	 * exposes several regions with different erasesize. Adjust
	 * wr_alignment accordingly.
	 */
	if (!(slave->mtd.flags & MTD_NO_ERASE))
		wr_alignment = slave->mtd.erasesize;

>>>>>>> bb176f67
	tmp = slave->offset;
	remainder = do_div(tmp, wr_alignment);
	if ((slave->mtd.flags & MTD_WRITEABLE) && remainder) {
		/* Doesn't start on a boundary of major erase size */
		/* FIXME: Let it be writable if it is on a boundary of
		 * _minor_ erase size though */
		slave->mtd.flags &= ~MTD_WRITEABLE;
		printk(KERN_WARNING"mtd: partition \"%s\" doesn't start on an erase/write block boundary -- force read-only\n",
			part->name);
	}

	tmp = slave->mtd.size;
	remainder = do_div(tmp, wr_alignment);
	if ((slave->mtd.flags & MTD_WRITEABLE) && remainder) {
		slave->mtd.flags &= ~MTD_WRITEABLE;
		printk(KERN_WARNING"mtd: partition \"%s\" doesn't end on an erase/write block -- force read-only\n",
			part->name);
	}

	mtd_set_ooblayout(&slave->mtd, &part_ooblayout_ops);
	slave->mtd.ecc_step_size = parent->ecc_step_size;
	slave->mtd.ecc_strength = parent->ecc_strength;
	slave->mtd.bitflip_threshold = parent->bitflip_threshold;

	if (parent->_block_isbad) {
		uint64_t offs = 0;

		while (offs < slave->mtd.size) {
			if (mtd_block_isreserved(parent, offs + slave->offset))
				slave->mtd.ecc_stats.bbtblocks++;
			else if (mtd_block_isbad(parent, offs + slave->offset))
				slave->mtd.ecc_stats.badblocks++;
			offs += slave->mtd.erasesize;
		}
	}

out_register:
	return slave;
}

static ssize_t mtd_partition_offset_show(struct device *dev,
		struct device_attribute *attr, char *buf)
{
	struct mtd_info *mtd = dev_get_drvdata(dev);
	struct mtd_part *part = mtd_to_part(mtd);
	return snprintf(buf, PAGE_SIZE, "%lld\n", part->offset);
}

static DEVICE_ATTR(offset, S_IRUGO, mtd_partition_offset_show, NULL);

static const struct attribute *mtd_partition_attrs[] = {
	&dev_attr_offset.attr,
	NULL
};

static int mtd_add_partition_attrs(struct mtd_part *new)
{
	int ret = sysfs_create_files(&new->mtd.dev.kobj, mtd_partition_attrs);
	if (ret)
		printk(KERN_WARNING
		       "mtd: failed to create partition attrs, err=%d\n", ret);
	return ret;
}

int mtd_add_partition(struct mtd_info *parent, const char *name,
		      long long offset, long long length)
{
	struct mtd_partition part;
	struct mtd_part *new;
	int ret = 0;

	/* the direct offset is expected */
	if (offset == MTDPART_OFS_APPEND ||
	    offset == MTDPART_OFS_NXTBLK)
		return -EINVAL;

	if (length == MTDPART_SIZ_FULL)
		length = parent->size - offset;

	if (length <= 0)
		return -EINVAL;

	memset(&part, 0, sizeof(part));
	part.name = name;
	part.size = length;
	part.offset = offset;

	new = allocate_partition(parent, &part, -1, offset);
	if (IS_ERR(new))
		return PTR_ERR(new);

	mutex_lock(&mtd_partitions_mutex);
	list_add(&new->list, &mtd_partitions);
	mutex_unlock(&mtd_partitions_mutex);

	add_mtd_device(&new->mtd);

	mtd_add_partition_attrs(new);

	return ret;
}
EXPORT_SYMBOL_GPL(mtd_add_partition);

/**
 * __mtd_del_partition - delete MTD partition
 *
 * @priv: internal MTD struct for partition to be deleted
 *
 * This function must be called with the partitions mutex locked.
 */
static int __mtd_del_partition(struct mtd_part *priv)
{
	struct mtd_part *child, *next;
	int err;

	list_for_each_entry_safe(child, next, &mtd_partitions, list) {
		if (child->parent == &priv->mtd) {
			err = __mtd_del_partition(child);
			if (err)
				return err;
		}
	}

	sysfs_remove_files(&priv->mtd.dev.kobj, mtd_partition_attrs);

	err = del_mtd_device(&priv->mtd);
	if (err)
		return err;

	list_del(&priv->list);
	free_partition(priv);

	return 0;
}

/*
 * This function unregisters and destroy all slave MTD objects which are
 * attached to the given MTD object.
 */
int del_mtd_partitions(struct mtd_info *mtd)
{
	struct mtd_part *slave, *next;
	int ret, err = 0;

	mutex_lock(&mtd_partitions_mutex);
	list_for_each_entry_safe(slave, next, &mtd_partitions, list)
		if (slave->parent == mtd) {
			ret = __mtd_del_partition(slave);
			if (ret < 0)
				err = ret;
		}
	mutex_unlock(&mtd_partitions_mutex);
<<<<<<< HEAD

	return err;
}

int mtd_del_partition(struct mtd_info *mtd, int partno)
{
	struct mtd_part *slave, *next;
	int ret = -EINVAL;

=======

	return err;
}

int mtd_del_partition(struct mtd_info *mtd, int partno)
{
	struct mtd_part *slave, *next;
	int ret = -EINVAL;

>>>>>>> bb176f67
	mutex_lock(&mtd_partitions_mutex);
	list_for_each_entry_safe(slave, next, &mtd_partitions, list)
		if ((slave->parent == mtd) &&
		    (slave->mtd.index == partno)) {
			ret = __mtd_del_partition(slave);
			break;
		}
	mutex_unlock(&mtd_partitions_mutex);

	return ret;
}
EXPORT_SYMBOL_GPL(mtd_del_partition);

/*
 * This function, given a master MTD object and a partition table, creates
 * and registers slave MTD objects which are bound to the master according to
 * the partition definitions.
 *
 * For historical reasons, this function's caller only registers the master
 * if the MTD_PARTITIONED_MASTER config option is set.
 */

int add_mtd_partitions(struct mtd_info *master,
		       const struct mtd_partition *parts,
		       int nbparts)
{
	struct mtd_part *slave;
	uint64_t cur_offset = 0;
	int i;

	printk(KERN_NOTICE "Creating %d MTD partitions on \"%s\":\n", nbparts, master->name);

	for (i = 0; i < nbparts; i++) {
		slave = allocate_partition(master, parts + i, i, cur_offset);
		if (IS_ERR(slave)) {
			del_mtd_partitions(master);
			return PTR_ERR(slave);
		}

		mutex_lock(&mtd_partitions_mutex);
		list_add(&slave->list, &mtd_partitions);
		mutex_unlock(&mtd_partitions_mutex);

		add_mtd_device(&slave->mtd);
		mtd_add_partition_attrs(slave);
		if (parts[i].types)
			mtd_parse_part(slave, parts[i].types);

		cur_offset = slave->offset + slave->mtd.size;
	}

	return 0;
}

static DEFINE_SPINLOCK(part_parser_lock);
static LIST_HEAD(part_parsers);

static struct mtd_part_parser *mtd_part_parser_get(const char *name)
{
	struct mtd_part_parser *p, *ret = NULL;

	spin_lock(&part_parser_lock);

	list_for_each_entry(p, &part_parsers, list)
		if (!strcmp(p->name, name) && try_module_get(p->owner)) {
			ret = p;
			break;
		}

	spin_unlock(&part_parser_lock);

	return ret;
}

static inline void mtd_part_parser_put(const struct mtd_part_parser *p)
{
	module_put(p->owner);
}

/*
 * Many partition parsers just expected the core to kfree() all their data in
 * one chunk. Do that by default.
 */
static void mtd_part_parser_cleanup_default(const struct mtd_partition *pparts,
					    int nr_parts)
{
	kfree(pparts);
}

int __register_mtd_parser(struct mtd_part_parser *p, struct module *owner)
{
	p->owner = owner;

	if (!p->cleanup)
		p->cleanup = &mtd_part_parser_cleanup_default;

	spin_lock(&part_parser_lock);
	list_add(&p->list, &part_parsers);
	spin_unlock(&part_parser_lock);

	return 0;
}
EXPORT_SYMBOL_GPL(__register_mtd_parser);

void deregister_mtd_parser(struct mtd_part_parser *p)
{
	spin_lock(&part_parser_lock);
	list_del(&p->list);
	spin_unlock(&part_parser_lock);
}
EXPORT_SYMBOL_GPL(deregister_mtd_parser);

/*
 * Do not forget to update 'parse_mtd_partitions()' kerneldoc comment if you
 * are changing this array!
 */
static const char * const default_mtd_part_types[] = {
	"cmdlinepart",
	"ofpart",
	NULL
};

static int mtd_part_do_parse(struct mtd_part_parser *parser,
			     struct mtd_info *master,
			     struct mtd_partitions *pparts,
			     struct mtd_part_parser_data *data)
{
	int ret;

	ret = (*parser->parse_fn)(master, &pparts->parts, data);
	pr_debug("%s: parser %s: %i\n", master->name, parser->name, ret);
	if (ret <= 0)
		return ret;

	pr_notice("%d %s partitions found on MTD device %s\n", ret,
		  parser->name, master->name);

	pparts->nr_parts = ret;
	pparts->parser = parser;

	return ret;
}

/**
 * parse_mtd_partitions - parse MTD partitions
 * @master: the master partition (describes whole MTD device)
 * @types: names of partition parsers to try or %NULL
 * @pparts: info about partitions found is returned here
 * @data: MTD partition parser-specific data
 *
 * This function tries to find partition on MTD device @master. It uses MTD
 * partition parsers, specified in @types. However, if @types is %NULL, then
 * the default list of parsers is used. The default list contains only the
 * "cmdlinepart" and "ofpart" parsers ATM.
 * Note: If there are more then one parser in @types, the kernel only takes the
 * partitions parsed out by the first parser.
 *
 * This function may return:
 * o a negative error code in case of failure
 * o zero otherwise, and @pparts will describe the partitions, number of
 *   partitions, and the parser which parsed them. Caller must release
 *   resources with mtd_part_parser_cleanup() when finished with the returned
 *   data.
 */
int parse_mtd_partitions(struct mtd_info *master, const char *const *types,
			 struct mtd_partitions *pparts,
			 struct mtd_part_parser_data *data)
{
	struct mtd_part_parser *parser;
	int ret, err = 0;

	if (!types)
		types = default_mtd_part_types;

	for ( ; *types; types++) {
		pr_debug("%s: parsing partitions %s\n", master->name, *types);
		parser = mtd_part_parser_get(*types);
		if (!parser && !request_module("%s", *types))
			parser = mtd_part_parser_get(*types);
		pr_debug("%s: got parser %s\n", master->name,
			 parser ? parser->name : NULL);
		if (!parser)
			continue;
		ret = mtd_part_do_parse(parser, master, pparts, data);
		/* Found partitions! */
		if (ret > 0)
			return 0;
		mtd_part_parser_put(parser);
		/*
		 * Stash the first error we see; only report it if no parser
		 * succeeds
		 */
		if (ret < 0 && !err)
			err = ret;
	}
	return err;
}

void mtd_part_parser_cleanup(struct mtd_partitions *parts)
{
	const struct mtd_part_parser *parser;

	if (!parts)
		return;

	parser = parts->parser;
	if (parser) {
		if (parser->cleanup)
			parser->cleanup(parts->parts, parts->nr_parts);

		mtd_part_parser_put(parser);
	}
}

int mtd_is_partition(const struct mtd_info *mtd)
{
	struct mtd_part *part;
	int ispart = 0;

	mutex_lock(&mtd_partitions_mutex);
	list_for_each_entry(part, &mtd_partitions, list)
		if (&part->mtd == mtd) {
			ispart = 1;
			break;
		}
	mutex_unlock(&mtd_partitions_mutex);

	return ispart;
}
EXPORT_SYMBOL_GPL(mtd_is_partition);

/* Returns the size of the entire flash chip */
uint64_t mtd_get_device_size(const struct mtd_info *mtd)
{
	if (!mtd_is_partition(mtd))
		return mtd->size;

	return mtd_get_device_size(mtd_to_part(mtd)->parent);
}
EXPORT_SYMBOL_GPL(mtd_get_device_size);<|MERGE_RESOLUTION|>--- conflicted
+++ resolved
@@ -581,8 +581,6 @@
 		slave->mtd.erasesize = parent->erasesize;
 	}
 
-<<<<<<< HEAD
-=======
 	/*
 	 * Slave erasesize might differ from the master one if the master
 	 * exposes several regions with different erasesize. Adjust
@@ -591,7 +589,6 @@
 	if (!(slave->mtd.flags & MTD_NO_ERASE))
 		wr_alignment = slave->mtd.erasesize;
 
->>>>>>> bb176f67
 	tmp = slave->offset;
 	remainder = do_div(tmp, wr_alignment);
 	if ((slave->mtd.flags & MTD_WRITEABLE) && remainder) {
@@ -744,7 +741,6 @@
 				err = ret;
 		}
 	mutex_unlock(&mtd_partitions_mutex);
-<<<<<<< HEAD
 
 	return err;
 }
@@ -754,17 +750,6 @@
 	struct mtd_part *slave, *next;
 	int ret = -EINVAL;
 
-=======
-
-	return err;
-}
-
-int mtd_del_partition(struct mtd_info *mtd, int partno)
-{
-	struct mtd_part *slave, *next;
-	int ret = -EINVAL;
-
->>>>>>> bb176f67
 	mutex_lock(&mtd_partitions_mutex);
 	list_for_each_entry_safe(slave, next, &mtd_partitions, list)
 		if ((slave->parent == mtd) &&
