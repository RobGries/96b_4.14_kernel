#
# For a description of the syntax of this configuration file,
# see Documentation/kbuild/kconfig-language.txt.
#

menu "Firmware Drivers"

config EDD
	tristate "BIOS Enhanced Disk Drive calls determine boot disk"
	depends on X86
	help
	  Say Y or M here if you want to enable BIOS Enhanced Disk Drive
	  Services real mode BIOS calls to determine which disk
	  BIOS tries boot from.  This information is then exported via sysfs.

	  This option is experimental and is known to fail to boot on some
          obscure configurations. Most disk controller BIOS vendors do
          not yet implement this feature.

config EDD_OFF
	bool "Sets default behavior for EDD detection to off"
	depends on EDD
	default n
	help
	  Say Y if you want EDD disabled by default, even though it is compiled into the
	  kernel. Say N if you want EDD enabled by default. EDD can be dynamically set
	  using the kernel parameter 'edd={on|skipmbr|off}'.

config FIRMWARE_MEMMAP
    bool "Add firmware-provided memory map to sysfs" if EMBEDDED
    default X86
    help
      Add the firmware-provided (unmodified) memory map to /sys/firmware/memmap.
      That memory map is used for example by kexec to set up parameter area
      for the next kernel, but can also be used for debugging purposes.

      See also Documentation/ABI/testing/sysfs-firmware-memmap.

config EFI_VARS
	tristate "EFI Variable Support via sysfs"
	depends on EFI
	default n
	help
	  If you say Y here, you are able to get EFI (Extensible Firmware
	  Interface) variable information via sysfs.  You may read,
	  write, create, and destroy EFI variables through this interface.

	  Note that using this driver in concert with efibootmgr requires
	  at least test release version 0.5.0-test3 or later, which is
	  available from Matt Domsch's website located at:
	  <http://linux.dell.com/efibootmgr/testing/efibootmgr-0.5.0-test3.tar.gz>

	  Subsequent efibootmgr releases may be found at:
	  <http://linux.dell.com/efibootmgr>

config EFI_PCDP
	bool "Console device selection via EFI PCDP or HCDP table"
	depends on ACPI && EFI && IA64
	default y if IA64
	help
	  If your firmware supplies the PCDP table, and you want to
	  automatically use the primary console device it describes
	  as the Linux console, say Y here.

	  If your firmware supplies the HCDP table, and you want to
	  use the first serial port it describes as the Linux console,
	  say Y here.  If your EFI ConOut path contains only a UART
	  device, it will become the console automatically.  Otherwise,
	  you must specify the "console=hcdp" kernel boot argument.

	  Neither the PCDP nor the HCDP affects naming of serial devices,
	  so a serial console may be /dev/ttyS0, /dev/ttyS1, etc, depending
	  on how the driver discovers devices.

	  You must also enable the appropriate drivers (serial, VGA, etc.)

	  See <http://www.dig64.org/specifications/DIG64_HCDPv20_042804.pdf>

config DELL_RBU
	tristate "BIOS update support for DELL systems via sysfs"
	depends on X86
	select FW_LOADER
	help
	 Say m if you want to have the option of updating the BIOS for your
	 DELL system. Note you need a Dell OpenManage or Dell Update package (DUP)
	 supporting application to communicate with the BIOS regarding the new
	 image for the image update to take effect.
	 See <file:Documentation/dell_rbu.txt> for more details on the driver.

config DCDBAS
	tristate "Dell Systems Management Base Driver"
	depends on X86
	help
	  The Dell Systems Management Base Driver provides a sysfs interface
	  for systems management software to perform System Management
	  Interrupts (SMIs) and Host Control Actions (system power cycle or
	  power off after OS shutdown) on certain Dell systems.

	  See <file:Documentation/dcdbas.txt> for more details on the driver
	  and the Dell systems on which Dell systems management software makes
	  use of this driver.

	  Say Y or M here to enable the driver for use by Dell systems
	  management software such as Dell OpenManage.

config DMIID
    bool "Export DMI identification via sysfs to userspace"
    depends on DMI
    default y
	help
	  Say Y here if you want to query SMBIOS/DMI system identification
	  information from userspace through /sys/class/dmi/id/ or if you want
	  DMI-based module auto-loading.

config ISCSI_IBFT_FIND
	bool "iSCSI Boot Firmware Table Attributes"
	depends on X86
	default n
	help
	  This option enables the kernel to find the region of memory
	  in which the ISCSI Boot Firmware Table (iBFT) resides. This
	  is necessary for iSCSI Boot Firmware Table Attributes module to work
	  properly.

config ISCSI_BOOT_SYSFS
	tristate "iSCSI Boot Sysfs Interface"
	default	n
	help
	  This option enables support for exposing iSCSI boot information
	  via sysfs to userspace. If you wish to export this information,
	  say Y. Otherwise, say N.

config ISCSI_IBFT
	tristate "iSCSI Boot Firmware Table Attributes module"
	select ISCSI_BOOT_SYSFS
<<<<<<< HEAD
	depends on ISCSI_IBFT_FIND
=======
	depends on ISCSI_IBFT_FIND && SCSI
>>>>>>> 56385a12
	default	n
	help
	  This option enables support for detection and exposing of iSCSI
	  Boot Firmware Table (iBFT) via sysfs to userspace. If you wish to
	  detect iSCSI boot parameters dynamically during system boot, say Y.
	  Otherwise, say N.

endmenu<|MERGE_RESOLUTION|>--- conflicted
+++ resolved
@@ -122,22 +122,10 @@
 	  is necessary for iSCSI Boot Firmware Table Attributes module to work
 	  properly.
 
-config ISCSI_BOOT_SYSFS
-	tristate "iSCSI Boot Sysfs Interface"
-	default	n
-	help
-	  This option enables support for exposing iSCSI boot information
-	  via sysfs to userspace. If you wish to export this information,
-	  say Y. Otherwise, say N.
-
 config ISCSI_IBFT
 	tristate "iSCSI Boot Firmware Table Attributes module"
 	select ISCSI_BOOT_SYSFS
-<<<<<<< HEAD
-	depends on ISCSI_IBFT_FIND
-=======
 	depends on ISCSI_IBFT_FIND && SCSI
->>>>>>> 56385a12
 	default	n
 	help
 	  This option enables support for detection and exposing of iSCSI
