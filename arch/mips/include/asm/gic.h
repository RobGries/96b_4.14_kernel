/*
 * This file is subject to the terms and conditions of the GNU General Public
 * License.  See the file "COPYING" in the main directory of this archive
 * for more details.
 *
 * Copyright (C) 2000, 07 MIPS Technologies, Inc.
 *
 * GIC Register Definitions
 *
 */
#ifndef _ASM_GICREGS_H
#define _ASM_GICREGS_H

#undef	GICISBYTELITTLEENDIAN
#define GICISWORDLITTLEENDIAN

/* Constants */
#define GIC_POL_POS			1
#define GIC_POL_NEG			0
#define GIC_TRIG_EDGE			1
#define GIC_TRIG_LEVEL			0

<<<<<<< HEAD
#if CONFIG_SMP
=======
#ifdef CONFIG_SMP
>>>>>>> 9799218a
#define GIC_NUM_INTRS			(24 + NR_CPUS * 2)
#else
#define GIC_NUM_INTRS			32
#endif

#define MSK(n) ((1 << (n)) - 1)
#define REG32(addr)		(*(volatile unsigned int *) (addr))
#define REG(base, offs)		REG32((unsigned long)(base) + offs##_##OFS)
#define REGP(base, phys)	REG32((unsigned long)(base) + (phys))

/* Accessors */
#define GIC_REG(segment, offset) \
	REG32(_gic_base + segment##_##SECTION_OFS + offset##_##OFS)
#define GIC_REG_ADDR(segment, offset) \
	REG32(_gic_base + segment##_##SECTION_OFS + offset)

#define GIC_ABS_REG(segment, offset) \
       (_gic_base + segment##_##SECTION_OFS + offset##_##OFS)
#define GIC_REG_ABS_ADDR(segment, offset) \
       (_gic_base + segment##_##SECTION_OFS + offset)

#ifdef GICISBYTELITTLEENDIAN
#define GICREAD(reg, data)	(data) = (reg), (data) = le32_to_cpu(data)
#define GICWRITE(reg, data)	(reg) = cpu_to_le32(data)
#define GICBIS(reg, bits)			\
	({unsigned int data;			\
		GICREAD(reg, data);		\
		data |= bits;			\
		GICWRITE(reg, data);		\
	})

#else
#define GICREAD(reg, data)	(data) = (reg)
#define GICWRITE(reg, data)	(reg) = (data)
#define GICBIS(reg, bits)	(reg) |= (bits)
#endif


/* GIC Address Space */
#define SHARED_SECTION_OFS		0x0000
#define SHARED_SECTION_SIZE		0x8000
#define VPE_LOCAL_SECTION_OFS		0x8000
#define VPE_LOCAL_SECTION_SIZE		0x4000
#define VPE_OTHER_SECTION_OFS		0xc000
#define VPE_OTHER_SECTION_SIZE		0x4000
#define USM_VISIBLE_SECTION_OFS		0x10000
#define USM_VISIBLE_SECTION_SIZE	0x10000

/* Register Map for Shared Section */
#if defined(CONFIG_CPU_LITTLE_ENDIAN) || defined(GICISWORDLITTLEENDIAN)

#define	GIC_SH_CONFIG_OFS		0x0000

/* Shared Global Counter */
#define GIC_SH_COUNTER_31_00_OFS	0x0010
#define GIC_SH_COUNTER_63_32_OFS	0x0014

/* Interrupt Polarity */
#define GIC_SH_POL_31_0_OFS		0x0100
#define GIC_SH_POL_63_32_OFS		0x0104
#define GIC_SH_POL_95_64_OFS		0x0108
#define GIC_SH_POL_127_96_OFS		0x010c
#define GIC_SH_POL_159_128_OFS		0x0110
#define GIC_SH_POL_191_160_OFS		0x0114
#define GIC_SH_POL_223_192_OFS		0x0118
#define GIC_SH_POL_255_224_OFS		0x011c

/* Edge/Level Triggering */
#define GIC_SH_TRIG_31_0_OFS		0x0180
#define GIC_SH_TRIG_63_32_OFS		0x0184
#define GIC_SH_TRIG_95_64_OFS		0x0188
#define GIC_SH_TRIG_127_96_OFS		0x018c
#define GIC_SH_TRIG_159_128_OFS		0x0190
#define GIC_SH_TRIG_191_160_OFS		0x0194
#define GIC_SH_TRIG_223_192_OFS		0x0198
#define GIC_SH_TRIG_255_224_OFS		0x019c

/* Dual Edge Triggering */
#define GIC_SH_DUAL_31_0_OFS		0x0200
#define GIC_SH_DUAL_63_32_OFS		0x0204
#define GIC_SH_DUAL_95_64_OFS		0x0208
#define GIC_SH_DUAL_127_96_OFS		0x020c
#define GIC_SH_DUAL_159_128_OFS		0x0210
#define GIC_SH_DUAL_191_160_OFS		0x0214
#define GIC_SH_DUAL_223_192_OFS		0x0218
#define GIC_SH_DUAL_255_224_OFS		0x021c

/* Set/Clear corresponding bit in Edge Detect Register */
#define GIC_SH_WEDGE_OFS		0x0280

/* Reset Mask - Disables Interrupt */
#define GIC_SH_RMASK_31_0_OFS		0x0300
#define GIC_SH_RMASK_63_32_OFS		0x0304
#define GIC_SH_RMASK_95_64_OFS		0x0308
#define GIC_SH_RMASK_127_96_OFS		0x030c
#define GIC_SH_RMASK_159_128_OFS	0x0310
#define GIC_SH_RMASK_191_160_OFS	0x0314
#define GIC_SH_RMASK_223_192_OFS	0x0318
#define GIC_SH_RMASK_255_224_OFS	0x031c

/* Set Mask (WO) - Enables Interrupt */
#define GIC_SH_SMASK_31_0_OFS		0x0380
#define GIC_SH_SMASK_63_32_OFS		0x0384
#define GIC_SH_SMASK_95_64_OFS		0x0388
#define GIC_SH_SMASK_127_96_OFS		0x038c
#define GIC_SH_SMASK_159_128_OFS	0x0390
#define GIC_SH_SMASK_191_160_OFS	0x0394
#define GIC_SH_SMASK_223_192_OFS	0x0398
#define GIC_SH_SMASK_255_224_OFS	0x039c

/* Global Interrupt Mask Register (RO) - Bit Set == Interrupt enabled */
#define GIC_SH_MASK_31_0_OFS		0x0400
#define GIC_SH_MASK_63_32_OFS		0x0404
#define GIC_SH_MASK_95_64_OFS		0x0408
#define GIC_SH_MASK_127_96_OFS		0x040c
#define GIC_SH_MASK_159_128_OFS		0x0410
#define GIC_SH_MASK_191_160_OFS		0x0414
#define GIC_SH_MASK_223_192_OFS		0x0418
#define GIC_SH_MASK_255_224_OFS		0x041c

/* Pending Global Interrupts (RO) */
#define GIC_SH_PEND_31_0_OFS		0x0480
#define GIC_SH_PEND_63_32_OFS		0x0484
#define GIC_SH_PEND_95_64_OFS		0x0488
#define GIC_SH_PEND_127_96_OFS		0x048c
#define GIC_SH_PEND_159_128_OFS		0x0490
#define GIC_SH_PEND_191_160_OFS		0x0494
#define GIC_SH_PEND_223_192_OFS		0x0498
#define GIC_SH_PEND_255_224_OFS		0x049c

#define GIC_SH_INTR_MAP_TO_PIN_BASE_OFS	0x0500

/* Maps Interrupt X to a Pin */
#define GIC_SH_MAP_TO_PIN(intr) \
	(GIC_SH_INTR_MAP_TO_PIN_BASE_OFS + (4 * intr))

#define GIC_SH_INTR_MAP_TO_VPE_BASE_OFS	0x2000

/* Maps Interrupt X to a VPE */
#define GIC_SH_MAP_TO_VPE_REG_OFF(intr, vpe) \
	(GIC_SH_INTR_MAP_TO_VPE_BASE_OFS + (32 * (intr)) + (((vpe) / 32) * 4))
#define GIC_SH_MAP_TO_VPE_REG_BIT(vpe)	(1 << ((vpe) % 32))

/* Polarity : Reset Value is always 0 */
#define GIC_SH_SET_POLARITY_OFS		0x0100
#define GIC_SET_POLARITY(intr, pol) \
	GICBIS(GIC_REG_ADDR(SHARED, GIC_SH_SET_POLARITY_OFS + (((intr) / 32) * 4)), (pol) << ((intr) % 32))

/* Triggering : Reset Value is always 0 */
#define GIC_SH_SET_TRIGGER_OFS		0x0180
#define GIC_SET_TRIGGER(intr, trig) \
	GICBIS(GIC_REG_ADDR(SHARED, GIC_SH_SET_TRIGGER_OFS + (((intr) / 32) * 4)), (trig) << ((intr) % 32))

/* Mask manipulation */
#define GIC_SH_SMASK_OFS		0x0380
#define GIC_SET_INTR_MASK(intr, val) \
	GICWRITE(GIC_REG_ADDR(SHARED, GIC_SH_SMASK_OFS + (((intr) / 32) * 4)), ((val) << ((intr) % 32)))

#define GIC_SH_RMASK_OFS		0x0300
#define GIC_CLR_INTR_MASK(intr, val) \
	GICWRITE(GIC_REG_ADDR(SHARED, GIC_SH_RMASK_OFS + (((intr) / 32) * 4)), ((val) << ((intr) % 32)))

/* Register Map for Local Section */
#define GIC_VPE_CTL_OFS			0x0000
#define GIC_VPE_PEND_OFS		0x0004
#define GIC_VPE_MASK_OFS		0x0008
#define GIC_VPE_RMASK_OFS		0x000c
#define GIC_VPE_SMASK_OFS		0x0010
#define GIC_VPE_WD_MAP_OFS		0x0040
#define GIC_VPE_COMPARE_MAP_OFS		0x0044
#define GIC_VPE_TIMER_MAP_OFS		0x0048
#define GIC_VPE_PERFCTR_MAP_OFS		0x0050
#define GIC_VPE_SWINT0_MAP_OFS		0x0054
#define GIC_VPE_SWINT1_MAP_OFS		0x0058
#define GIC_VPE_OTHER_ADDR_OFS		0x0080
#define GIC_VPE_WD_CONFIG0_OFS		0x0090
#define GIC_VPE_WD_COUNT0_OFS		0x0094
#define GIC_VPE_WD_INITIAL0_OFS		0x0098
#define GIC_VPE_COMPARE_LO_OFS		0x00a0
#define GIC_VPE_COMPARE_HI		0x00a4

#define GIC_VPE_EIC_SHADOW_SET_BASE	0x0100
#define GIC_VPE_EIC_SS(intr) \
	(GIC_EIC_SHADOW_SET_BASE + (4 * intr))

#define GIC_VPE_EIC_VEC_BASE		0x0800
#define GIC_VPE_EIC_VEC(intr) \
	(GIC_VPE_EIC_VEC_BASE + (4 * intr))

#define GIC_VPE_TENABLE_NMI_OFS		0x1000
#define GIC_VPE_TENABLE_YQ_OFS		0x1004
#define GIC_VPE_TENABLE_INT_31_0_OFS	0x1080
#define GIC_VPE_TENABLE_INT_63_32_OFS	0x1084

/* User Mode Visible Section Register Map */
#define GIC_UMV_SH_COUNTER_31_00_OFS	0x0000
#define GIC_UMV_SH_COUNTER_63_32_OFS	0x0004

#else /* CONFIG_CPU_BIG_ENDIAN */

#define	GIC_SH_CONFIG_OFS		0x0000

/* Shared Global Counter */
#define GIC_SH_COUNTER_31_00_OFS	0x0014
#define GIC_SH_COUNTER_63_32_OFS	0x0010

/* Interrupt Polarity */
#define GIC_SH_POL_31_0_OFS		0x0104
#define GIC_SH_POL_63_32_OFS		0x0100
#define GIC_SH_POL_95_64_OFS		0x010c
#define GIC_SH_POL_127_96_OFS		0x0108
#define GIC_SH_POL_159_128_OFS		0x0114
#define GIC_SH_POL_191_160_OFS		0x0110
#define GIC_SH_POL_223_192_OFS		0x011c
#define GIC_SH_POL_255_224_OFS		0x0118

/* Edge/Level Triggering */
#define GIC_SH_TRIG_31_0_OFS		0x0184
#define GIC_SH_TRIG_63_32_OFS		0x0180
#define GIC_SH_TRIG_95_64_OFS		0x018c
#define GIC_SH_TRIG_127_96_OFS		0x0188
#define GIC_SH_TRIG_159_128_OFS		0x0194
#define GIC_SH_TRIG_191_160_OFS		0x0190
#define GIC_SH_TRIG_223_192_OFS		0x019c
#define GIC_SH_TRIG_255_224_OFS		0x0198

/* Dual Edge Triggering */
#define GIC_SH_DUAL_31_0_OFS		0x0204
#define GIC_SH_DUAL_63_32_OFS		0x0200
#define GIC_SH_DUAL_95_64_OFS		0x020c
#define GIC_SH_DUAL_127_96_OFS		0x0208
#define GIC_SH_DUAL_159_128_OFS		0x0214
#define GIC_SH_DUAL_191_160_OFS		0x0210
#define GIC_SH_DUAL_223_192_OFS		0x021c
#define GIC_SH_DUAL_255_224_OFS		0x0218

/* Set/Clear corresponding bit in Edge Detect Register */
#define GIC_SH_WEDGE_OFS		0x0280

/* Reset Mask - Disables Interrupt */
#define GIC_SH_RMASK_31_0_OFS		0x0304
#define GIC_SH_RMASK_63_32_OFS		0x0300
#define GIC_SH_RMASK_95_64_OFS		0x030c
#define GIC_SH_RMASK_127_96_OFS		0x0308
#define GIC_SH_RMASK_159_128_OFS	0x0314
#define GIC_SH_RMASK_191_160_OFS	0x0310
#define GIC_SH_RMASK_223_192_OFS	0x031c
#define GIC_SH_RMASK_255_224_OFS	0x0318

/* Set Mask (WO) - Enables Interrupt */
#define GIC_SH_SMASK_31_0_OFS		0x0384
#define GIC_SH_SMASK_63_32_OFS		0x0380
#define GIC_SH_SMASK_95_64_OFS		0x038c
#define GIC_SH_SMASK_127_96_OFS		0x0388
#define GIC_SH_SMASK_159_128_OFS	0x0394
#define GIC_SH_SMASK_191_160_OFS	0x0390
#define GIC_SH_SMASK_223_192_OFS	0x039c
#define GIC_SH_SMASK_255_224_OFS	0x0398

/* Global Interrupt Mask Register (RO) - Bit Set == Interrupt enabled */
#define GIC_SH_MASK_31_0_OFS		0x0404
#define GIC_SH_MASK_63_32_OFS		0x0400
#define GIC_SH_MASK_95_64_OFS		0x040c
#define GIC_SH_MASK_127_96_OFS		0x0408
#define GIC_SH_MASK_159_128_OFS		0x0414
#define GIC_SH_MASK_191_160_OFS		0x0410
#define GIC_SH_MASK_223_192_OFS		0x041c
#define GIC_SH_MASK_255_224_OFS		0x0418

/* Pending Global Interrupts (RO) */
#define GIC_SH_PEND_31_0_OFS		0x0484
#define GIC_SH_PEND_63_32_OFS		0x0480
#define GIC_SH_PEND_95_64_OFS		0x048c
#define GIC_SH_PEND_127_96_OFS		0x0488
#define GIC_SH_PEND_159_128_OFS		0x0494
#define GIC_SH_PEND_191_160_OFS		0x0490
#define GIC_SH_PEND_223_192_OFS		0x049c
#define GIC_SH_PEND_255_224_OFS		0x0498

#define GIC_SH_INTR_MAP_TO_PIN_BASE_OFS	0x0500

/* Maps Interrupt X to a Pin */
#define GIC_SH_MAP_TO_PIN(intr) \
	(GIC_SH_INTR_MAP_TO_PIN_BASE_OFS + (4 * intr))

#define GIC_SH_INTR_MAP_TO_VPE_BASE_OFS	0x2004

/*
 * Maps Interrupt X to a VPE.  This is more complex than the LE case, as
 * odd and even registers need to be transposed.  It does work - trust me!
 */
#define GIC_SH_MAP_TO_VPE_REG_OFF(intr, vpe) \
	(GIC_SH_INTR_MAP_TO_VPE_BASE_OFS + (32 * (intr)) + \
	(((((vpe) / 32) ^ 1) - 1) * 4))
#define GIC_SH_MAP_TO_VPE_REG_BIT(vpe)	(1 << ((vpe) % 32))

/* Polarity */
#define GIC_SH_SET_POLARITY_OFS		0x0100
#define GIC_SET_POLARITY(intr, pol) \
	GICBIS(GIC_REG_ADDR(SHARED, GIC_SH_SET_POLARITY_OFS + 4 + (((((intr) / 32) ^ 1) - 1) * 4)), (pol) << ((intr) % 32))

/* Triggering */
#define GIC_SH_SET_TRIGGER_OFS		0x0180
#define GIC_SET_TRIGGER(intr, trig) \
	GICBIS(GIC_REG_ADDR(SHARED, GIC_SH_SET_TRIGGER_OFS + 4 + (((((intr) / 32) ^ 1) - 1) * 4)), (trig) << ((intr) % 32))

/* Mask manipulation */
#define GIC_SH_SMASK_OFS		0x0380
#define GIC_SET_INTR_MASK(intr, val) \
	GICWRITE(GIC_REG_ADDR(SHARED, GIC_SH_SMASK_OFS + 4 + (((((intr) / 32) ^ 1) - 1) * 4)), ((val) << ((intr) % 32)))

#define GIC_SH_RMASK_OFS		0x0300
#define GIC_CLR_INTR_MASK(intr, val) \
	GICWRITE(GIC_REG_ADDR(SHARED, GIC_SH_RMASK_OFS + 4 + (((((intr) / 32) ^ 1) - 1) * 4)), ((val) << ((intr) % 32)))

/* Register Map for Local Section */
#define GIC_VPE_CTL_OFS			0x0000
#define GIC_VPE_PEND_OFS		0x0004
#define GIC_VPE_MASK_OFS		0x0008
#define GIC_VPE_RMASK_OFS		0x000c
#define GIC_VPE_SMASK_OFS		0x0010
#define GIC_VPE_WD_MAP_OFS		0x0040
#define GIC_VPE_COMPARE_MAP_OFS		0x0044
#define GIC_VPE_TIMER_MAP_OFS		0x0048
#define GIC_VPE_PERFCTR_MAP_OFS		0x0050
#define GIC_VPE_SWINT0_MAP_OFS		0x0054
#define GIC_VPE_SWINT1_MAP_OFS		0x0058
#define GIC_VPE_OTHER_ADDR_OFS		0x0080
#define GIC_VPE_WD_CONFIG0_OFS		0x0090
#define GIC_VPE_WD_COUNT0_OFS		0x0094
#define GIC_VPE_WD_INITIAL0_OFS		0x0098
#define GIC_VPE_COMPARE_LO_OFS		0x00a4
#define GIC_VPE_COMPARE_HI_OFS		0x00a0

#define GIC_VPE_EIC_SHADOW_SET_BASE	0x0100
#define GIC_VPE_EIC_SS(intr) \
	(GIC_EIC_SHADOW_SET_BASE + (4 * intr))

#define GIC_VPE_EIC_VEC_BASE		0x0800
#define GIC_VPE_EIC_VEC(intr) \
	(GIC_VPE_EIC_VEC_BASE + (4 * intr))

#define GIC_VPE_TENABLE_NMI_OFS		0x1000
#define GIC_VPE_TENABLE_YQ_OFS		0x1004
#define GIC_VPE_TENABLE_INT_31_0_OFS	0x1080
#define GIC_VPE_TENABLE_INT_63_32_OFS	0x1084

/* User Mode Visible Section Register Map */
#define GIC_UMV_SH_COUNTER_31_00_OFS	0x0004
#define GIC_UMV_SH_COUNTER_63_32_OFS	0x0000

#endif /* !LE */

/* Masks */
#define GIC_SH_CONFIG_COUNTSTOP_SHF	28
#define GIC_SH_CONFIG_COUNTSTOP_MSK	(MSK(1) << GIC_SH_CONFIG_COUNTSTOP_SHF)

#define GIC_SH_CONFIG_COUNTBITS_SHF	24
#define GIC_SH_CONFIG_COUNTBITS_MSK	(MSK(4) << GIC_SH_CONFIG_COUNTBITS_SHF)

#define GIC_SH_CONFIG_NUMINTRS_SHF	16
#define GIC_SH_CONFIG_NUMINTRS_MSK	(MSK(8) << GIC_SH_CONFIG_NUMINTRS_SHF)

#define GIC_SH_CONFIG_NUMVPES_SHF	0
#define GIC_SH_CONFIG_NUMVPES_MSK	(MSK(8) << GIC_SH_CONFIG_NUMVPES_SHF)

#define GIC_SH_WEDGE_SET(intr)		(intr | (0x1 << 31))
#define GIC_SH_WEDGE_CLR(intr)		(intr & ~(0x1 << 31))

#define GIC_MAP_TO_PIN_SHF		31
#define GIC_MAP_TO_PIN_MSK		(MSK(1) << GIC_MAP_TO_PIN_SHF)
#define GIC_MAP_TO_NMI_SHF		30
#define GIC_MAP_TO_NMI_MSK		(MSK(1) << GIC_MAP_TO_NMI_SHF)
#define GIC_MAP_TO_YQ_SHF		29
#define GIC_MAP_TO_YQ_MSK		(MSK(1) << GIC_MAP_TO_YQ_SHF)
#define GIC_MAP_SHF			0
#define GIC_MAP_MSK			(MSK(6) << GIC_MAP_SHF)

/* GIC_VPE_CTL Masks */
#define GIC_VPE_CTL_PERFCNT_RTBL_SHF	2
#define GIC_VPE_CTL_PERFCNT_RTBL_MSK	(MSK(1) << GIC_VPE_CTL_PERFCNT_RTBL_SHF)
#define GIC_VPE_CTL_TIMER_RTBL_SHF	1
#define GIC_VPE_CTL_TIMER_RTBL_MSK	(MSK(1) << GIC_VPE_CTL_TIMER_RTBL_SHF)
#define GIC_VPE_CTL_EIC_MODE_SHF	0
#define GIC_VPE_CTL_EIC_MODE_MSK	(MSK(1) << GIC_VPE_CTL_EIC_MODE_SHF)

/* GIC_VPE_PEND Masks */
#define GIC_VPE_PEND_WD_SHF		0
#define GIC_VPE_PEND_WD_MSK		(MSK(1) << GIC_VPE_PEND_WD_SHF)
#define GIC_VPE_PEND_CMP_SHF		1
#define GIC_VPE_PEND_CMP_MSK		(MSK(1) << GIC_VPE_PEND_CMP_SHF)
#define GIC_VPE_PEND_TIMER_SHF		2
#define GIC_VPE_PEND_TIMER_MSK		(MSK(1) << GIC_VPE_PEND_TIMER_SHF)
#define GIC_VPE_PEND_PERFCOUNT_SHF	3
#define GIC_VPE_PEND_PERFCOUNT_MSK	(MSK(1) << GIC_VPE_PEND_PERFCOUNT_SHF)
#define GIC_VPE_PEND_SWINT0_SHF		4
#define GIC_VPE_PEND_SWINT0_MSK		(MSK(1) << GIC_VPE_PEND_SWINT0_SHF)
#define GIC_VPE_PEND_SWINT1_SHF		5
#define GIC_VPE_PEND_SWINT1_MSK		(MSK(1) << GIC_VPE_PEND_SWINT1_SHF)

/* GIC_VPE_RMASK Masks */
#define GIC_VPE_RMASK_WD_SHF		0
#define GIC_VPE_RMASK_WD_MSK		(MSK(1) << GIC_VPE_RMASK_WD_SHF)
#define GIC_VPE_RMASK_CMP_SHF		1
#define GIC_VPE_RMASK_CMP_MSK		(MSK(1) << GIC_VPE_RMASK_CMP_SHF)
#define GIC_VPE_RMASK_TIMER_SHF		2
#define GIC_VPE_RMASK_TIMER_MSK		(MSK(1) << GIC_VPE_RMASK_TIMER_SHF)
#define GIC_VPE_RMASK_PERFCNT_SHF	3
#define GIC_VPE_RMASK_PERFCNT_MSK	(MSK(1) << GIC_VPE_RMASK_PERFCNT_SHF)
#define GIC_VPE_RMASK_SWINT0_SHF	4
#define GIC_VPE_RMASK_SWINT0_MSK	(MSK(1) << GIC_VPE_RMASK_SWINT0_SHF)
#define GIC_VPE_RMASK_SWINT1_SHF	5
#define GIC_VPE_RMASK_SWINT1_MSK	(MSK(1) << GIC_VPE_RMASK_SWINT1_SHF)

/* GIC_VPE_SMASK Masks */
#define GIC_VPE_SMASK_WD_SHF		0
#define GIC_VPE_SMASK_WD_MSK		(MSK(1) << GIC_VPE_SMASK_WD_SHF)
#define GIC_VPE_SMASK_CMP_SHF		1
#define GIC_VPE_SMASK_CMP_MSK		(MSK(1) << GIC_VPE_SMASK_CMP_SHF)
#define GIC_VPE_SMASK_TIMER_SHF		2
#define GIC_VPE_SMASK_TIMER_MSK		(MSK(1) << GIC_VPE_SMASK_TIMER_SHF)
#define GIC_VPE_SMASK_PERFCNT_SHF	3
#define GIC_VPE_SMASK_PERFCNT_MSK	(MSK(1) << GIC_VPE_SMASK_PERFCNT_SHF)
#define GIC_VPE_SMASK_SWINT0_SHF	4
#define GIC_VPE_SMASK_SWINT0_MSK	(MSK(1) << GIC_VPE_SMASK_SWINT0_SHF)
#define GIC_VPE_SMASK_SWINT1_SHF	5
#define GIC_VPE_SMASK_SWINT1_MSK	(MSK(1) << GIC_VPE_SMASK_SWINT1_SHF)

/*
 * Set the Mapping of Interrupt X to a VPE.
 */
#define GIC_SH_MAP_TO_VPE_SMASK(intr, vpe) \
	GICWRITE(GIC_REG_ADDR(SHARED, GIC_SH_MAP_TO_VPE_REG_OFF(intr, vpe)), \
		 GIC_SH_MAP_TO_VPE_REG_BIT(vpe))

struct gic_pcpu_mask {
       DECLARE_BITMAP(pcpu_mask, GIC_NUM_INTRS);
};

struct gic_pending_regs {
       DECLARE_BITMAP(pending, GIC_NUM_INTRS);
};

struct gic_intrmask_regs {
       DECLARE_BITMAP(intrmask, GIC_NUM_INTRS);
};

/*
 * Interrupt Meta-data specification. The ipiflag helps
 * in building ipi_map.
 */
struct gic_intr_map {
	unsigned int intrnum; 	/* Ext Intr Num 	*/
	unsigned int cpunum;	/* Directed to this CPU */
	unsigned int pin;	/* Directed to this Pin */
	unsigned int polarity;	/* Polarity : +/-	*/
	unsigned int trigtype;	/* Trigger  : Edge/Levl */
	unsigned int ipiflag;	/* Is used for IPI ?	*/
};

extern void gic_init(unsigned long gic_base_addr,
	unsigned long gic_addrspace_size, struct gic_intr_map *intrmap,
	unsigned int intrmap_size, unsigned int irqbase);

extern unsigned int gic_get_int(void);
extern void gic_send_ipi(unsigned int intr);
extern unsigned int plat_ipi_call_int_xlate(unsigned int);
extern unsigned int plat_ipi_resched_int_xlate(unsigned int);

#endif /* _ASM_GICREGS_H */<|MERGE_RESOLUTION|>--- conflicted
+++ resolved
@@ -20,11 +20,7 @@
 #define GIC_TRIG_EDGE			1
 #define GIC_TRIG_LEVEL			0
 
-<<<<<<< HEAD
-#if CONFIG_SMP
-=======
 #ifdef CONFIG_SMP
->>>>>>> 9799218a
 #define GIC_NUM_INTRS			(24 + NR_CPUS * 2)
 #else
 #define GIC_NUM_INTRS			32
